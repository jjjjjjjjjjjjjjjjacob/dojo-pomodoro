"use client";
import React from "react";
import { useRouter, useSearchParams } from "next/navigation";
<<<<<<< HEAD
import { useMutation, useQuery } from "@tanstack/react-query";
import { convexQuery, useConvexMutation } from "@convex-dev/react-query";
=======
import { useMutation } from "@tanstack/react-query";
import { useConvexMutation } from "@convex-dev/react-query";
import { useQuery } from "convex/react";
>>>>>>> f38ad59b
import { api } from "@convex/_generated/api";
import type { Id } from "@convex/_generated/dataModel";
import { Select, SelectOption } from "@/components/ui/select";
import { Button } from "@/components/ui/button";
import { Input } from "@/components/ui/input";
import {
  Pagination,
  PaginationContent,
  PaginationItem,
  PaginationLink,
  PaginationNext,
  PaginationPrevious,
  PaginationEllipsis,
} from "@/components/ui/pagination";
import { Badge } from "@/components/ui/badge";
import { Checkbox } from "@/components/ui/checkbox";
import {
  DropdownMenu,
  DropdownMenuContent,
  DropdownMenuRadioGroup,
  DropdownMenuRadioItem,
  DropdownMenuTrigger,
  DropdownMenuItem,
  DropdownMenuSeparator,
} from "@/components/ui/dropdown-menu";
import {
  ContextMenu,
  ContextMenuTrigger,
  ContextMenuContent,
  ContextMenuItem,
  ContextMenuSeparator,
  ContextMenuSub,
  ContextMenuSubTrigger,
  ContextMenuSubContent,
} from "@/components/ui/context-menu";
import QRCode from "react-qr-code";
import {
  Dialog,
  DialogContent,
  DialogHeader,
  DialogTitle,
  DialogDescription,
} from "@/components/ui/dialog";
import {
  AlertDialog,
  AlertDialogAction,
  AlertDialogCancel,
  AlertDialogContent,
  AlertDialogDescription,
  AlertDialogFooter,
  AlertDialogHeader,
  AlertDialogTitle,
  AlertDialogTrigger,
} from "@/components/ui/alert-dialog";
import {
  Popover,
  PopoverTrigger,
  PopoverContent,
} from "@/components/ui/popover";
import {
  Tooltip,
  TooltipTrigger,
  TooltipContent,
} from "@/components/ui/tooltip";
import { toast } from "sonner";
import { useDebounce } from "@/lib/hooks/use-debounce";
import { Spinner } from "@/components/ui/spinner";
import { TableSkeleton } from "@/components/ui/table-skeleton";
import {
  Copy,
  MoreHorizontal,
  QrCode,
  ToggleLeft,
  ToggleRight,
  X,
  ExternalLink,
  Link,
  Download,
  Share,
  Eye,
} from "lucide-react";
import {
  ColumnDef,
  flexRender,
  getCoreRowModel,
  getSortedRowModel,
  getPaginationRowModel,
  SortingState,
  useReactTable,
} from "@tanstack/react-table";
import { cn, sanitizeFieldValue } from "@/lib/utils";

export default function RsvpsPage() {
  const router = useRouter();
  const searchParams = useSearchParams();

<<<<<<< HEAD
  // Convert to TanStack Query
  const eventsQuery = useQuery({
    ...convexQuery(api.events.listAll, {}),
  });
  const events = eventsQuery.data;
=======
  // Use Convex queries
  const events = useQuery(api.events.listAll, {});
>>>>>>> f38ad59b
  const eventsSorted = (events ?? [])
    .slice()
    .sort((a: any, b: any) => (b.eventDate ?? 0) - (a.eventDate ?? 0));
  const initialId = searchParams.get("eventId") ?? eventsSorted[0]?._id;
  const [eventId, setEventId] = React.useState<string | undefined>(initialId);
  React.useEffect(() => {
    if (!eventId && eventsSorted[0]?._id) setEventId(eventsSorted[0]._id);
    // eslint-disable-next-line react-hooks/exhaustive-deps
  }, [eventsSorted.map((event: any) => event._id).join(","), eventId]);

  /*
  React.useEffect(() => {
    if (!eventId) return;
    const currentEventId = searchParams.get("eventId");
    if (currentEventId !== eventId) {
      const params = new URLSearchParams(searchParams as any);
      params.set("eventId", eventId);
      router.replace(`/host/rsvps?${params.toString()}`, { scroll: false });
    }
    // eslint-disable-next-line react-hooks/exhaustive-deps
  }, [eventId]);
  */

<<<<<<< HEAD
  const rsvpsQuery = useQuery({
    ...convexQuery(
      api.rsvps.listForEvent,
      eventId ? { eventId: eventId as Id<"events"> } : "skip"
    ),
  });
  const rsvps = rsvpsQuery.data;

  const currentEventQuery = useQuery({
    ...convexQuery(
      api.events.get,
      eventId ? { eventId: eventId as Id<"events"> } : "skip"
    ),
  });
  const currentEvent = currentEventQuery.data;

  const listCredentialsQuery = useQuery({
    ...convexQuery(
      api.credentials.getCredsForEvent,
      eventId ? { eventId: eventId as Id<"events"> } : "skip"
    ),
  });
  const listCredentials = listCredentialsQuery.data;
=======
  // Cursor-based pagination state with history for Previous button
  const [cursor, setCursor] = React.useState<string | null>(null);
  const [cursorHistory, setCursorHistory] = React.useState<(string | null)[]>(
    [],
  );
  const pageSize = parseInt(searchParams.get("pageSize") || "20");

  // Filter state - moved before useQuery to avoid uninitialized variable error
  const [guestSearch, setGuestSearch] = React.useState("");
  const debouncedGuest = useDebounce(guestSearch, 250);
  const [statusFilter, setStatusFilter] = React.useState<string>("all");
  const [listFilter, setListFilter] = React.useState<string>("all");
  const [redemptionFilter, setRedemptionFilter] = React.useState<string>("all");

  // Reset cursor and history when filters change
  React.useEffect(() => {
    setCursor(null);
    setCursorHistory([]);
  }, [debouncedGuest, statusFilter, listFilter, redemptionFilter]);

  const rsvpsPaginated = useQuery(
    api.rsvps.listForEventPaginated,
    eventId
      ? {
          eventId: eventId as Id<"events">,
          ...(cursor && { cursor }),
          pageSize,
          guestSearch: debouncedGuest,
          statusFilter,
          listFilter,
          redemptionFilter,
        }
      : "skip",
  );

  // Get total count using the aggregate-based count query
  const totalCount = useQuery(
    api.rsvps.countForEventFiltered,
    eventId
      ? {
          eventId: eventId as Id<"events">,
          guestSearch: debouncedGuest,
          statusFilter,
          listFilter,
          redemptionFilter,
        }
      : "skip",
  );

  // Extract the page data
  const rsvps = React.useMemo(
    () => rsvpsPaginated?.page || [],
    [rsvpsPaginated?.page],
  );

  const currentEvent = useQuery(
    api.events.get,
    eventId ? { eventId: eventId as Id<"events"> } : "skip",
  );

  const listCredentials = useQuery(
    api.credentials.getCredsForEvent,
    eventId ? { eventId: eventId as Id<"events"> } : "skip",
  );

  const [exportOptionsOpen, setExportOptionsOpen] = React.useState(false);
  const [selectedListsForExport, setSelectedListsForExport] = React.useState<
    string[]
  >([]);
  const [includeAttendees, setIncludeAttendees] = React.useState(true);
  const [includeNote, setIncludeNote] = React.useState(true);
  const [includeCustomFields, setIncludeCustomFields] = React.useState(true);

  React.useEffect(() => {
    if (listCredentials && selectedListsForExport.length === 0) {
      setSelectedListsForExport(
        listCredentials.map((cred) => cred.listKey) || [],
      );
    }
  }, [listCredentials, selectedListsForExport.length]);

  const exportData = useQuery(
    api.exports.exportRsvpsCsv,
    eventId && selectedListsForExport.length > 0 && exportOptionsOpen
      ? {
          eventId: eventId as Id<"events">,
          listKeys: selectedListsForExport,
          includeAttendees,
          includeNote,
          includeCustomFields,
          exportTimestamp: new Date().toLocaleString("en-US", {
            month: "long",
            day: "numeric",
            year: "numeric",
            hour: "numeric",
            minute: "2-digit",
            hour12: true,
          }),
        }
      : "skip",
  );
>>>>>>> f38ad59b
  // Convert mutations to TanStack Query
  const approveMutation = useMutation({
    mutationFn: useConvexMutation(api.approvals.approve),
  });
  const denyMutation = useMutation({
    mutationFn: useConvexMutation(api.approvals.deny),
  });
  const toggleRedemptionStatusMutation = useMutation({
    mutationFn: useConvexMutation(api.redemptions.toggleRedemptionStatus),
  });
  const updateTicketStatusMutation = useMutation({
    mutationFn: useConvexMutation(api.redemptions.updateTicketStatus),
  });
  const updateRsvpCompleteMutation = useMutation({
    mutationFn: useConvexMutation(api.rsvps.updateRsvpComplete),
  });
  const updateRsvpListKeyMutation = useMutation({
    mutationFn: useConvexMutation(api.rsvps.updateRsvpListKey),
  });
  const deleteRsvpCompleteMutation = useMutation({
    mutationFn: useConvexMutation(api.rsvps.deleteRsvpComplete),
  });
<<<<<<< HEAD
=======

  // Bulk mutations
  const bulkUpdateListKeyMutation = useMutation({
    mutationFn: useConvexMutation(api.rsvps.bulkUpdateListKey),
  });
  const bulkUpdateApprovalMutation = useMutation({
    mutationFn: useConvexMutation(api.rsvps.bulkUpdateApproval),
  });
  const bulkUpdateTicketStatusMutation = useMutation({
    mutationFn: useConvexMutation(api.rsvps.bulkUpdateTicketStatus),
  });
  const bulkDeleteRsvpsMutation = useMutation({
    mutationFn: useConvexMutation(api.rsvps.bulkDeleteRsvps),
  });
>>>>>>> f38ad59b
  const [sorting, setSorting] = React.useState<SortingState>([
    { id: "guest", desc: false },
  ]);
  const [pendingChanges, setPendingChanges] = React.useState<
    Record<
      string,
      {
        originalApprovalStatus: string;
        originalTicketStatus: string;
        currentApprovalStatus: string;
        currentTicketStatus: string;
      }
    >
  >({});
  const [showQR, setShowQR] = React.useState(false);
  const [qr, setQr] = React.useState<{
    code: string;
    url: string;
    status?: string;
    listKey?: string;
  } | null>(null);

  // Selection state management (basic state only)
  const [selectedRows, setSelectedRows] = React.useState<Set<string>>(
    new Set(),
  );
  const [previousSelection, setPreviousSelection] =
    React.useState<Set<string> | null>(null);

  // Loading state tracking for individual row updates
  const [loadingListUpdates, setLoadingListUpdates] = React.useState<
    Set<string>
  >(new Set());
  const [loadingApprovalUpdates, setLoadingApprovalUpdates] = React.useState<
    Set<string>
  >(new Set());
  const [loadingTicketUpdates, setLoadingTicketUpdates] = React.useState<
    Set<string>
  >(new Set());

  // Monitor loading states for overall feedback
  React.useEffect(() => {
    const totalLoading =
      loadingListUpdates.size +
      loadingApprovalUpdates.size +
      loadingTicketUpdates.size;

    if (totalLoading > 0) {
      // Could add a persistent loading indicator here if needed
      // For now, the individual toasts and spinners provide sufficient feedback
    }
  }, [loadingListUpdates, loadingApprovalUpdates, loadingTicketUpdates]);

  // Normalize a field key for metadata lookup
  const normalizeFieldKey = (key: string): string => {
    return key
      .toLowerCase()
      .replace(/[^a-z0-9]/g, "") // Remove all non-alphanumeric characters
      .trim();
  };

  // Generate dynamic custom field columns
  const customFieldColumns = React.useMemo(() => {
    if (!currentEvent?.customFields) return [];

    return currentEvent.customFields.map((field) => ({
      id: `custom_${field.key}`,
      header: field.label.replace(/:\s*$/, "").trim(), // Remove trailing colon and spaces
      accessorFn: (r: any) => {
        if (!r.metadata) return "";

        // Try exact match first
        if (r.metadata[field.key]) {
          return r.metadata[field.key];
        }

        // Try normalized key
        const normalizedKey = normalizeFieldKey(field.key);

        // Check all metadata keys for a normalized match
        for (const [metaKey, metaValue] of Object.entries(r.metadata)) {
          if (normalizeFieldKey(metaKey) === normalizedKey) {
            return metaValue;
          }
        }

        return "";
      },
      cell: ({ getValue }: any) => {
        const rawValue = getValue() as string;
        const hasPrependUrl = !!field.prependUrl;
        const isCopyEnabled = field.copyEnabled;

        const handleCopyClick = async () => {
          if (!rawValue || rawValue === "-") return;

          try {
            await navigator.clipboard.writeText(rawValue);
            toast.success(`Copied: ${rawValue}`);
          } catch (err) {
            toast.error("Failed to copy to clipboard");
          }
        };

        const handleCopyFullUrl = async (fullUrl: string) => {
          try {
            await navigator.clipboard.writeText(fullUrl);
            toast.success(`Copied URL: ${fullUrl}`);
          } catch (err) {
            toast.error("Failed to copy URL to clipboard");
          }
        };

        // Handle fields with prependUrl
        if (hasPrependUrl && rawValue && rawValue !== "-") {
          const sanitizedValue = sanitizeFieldValue(rawValue, field.key);
          const fullUrl = `${field.prependUrl}${sanitizedValue}`;

          return (
            <ContextMenu>
              <ContextMenuTrigger asChild>
                <div
                  className="flex items-center gap-1 cursor-pointer group hover:bg-muted/50 rounded px-2 py-1 -mx-2 -my-1"
                  onClick={(e) => {
                    e.stopPropagation(); // Prevent row selection
                    window.open(fullUrl, "_blank", "noopener,noreferrer");
                  }}
                >
                  <span className="truncate max-w-32 group-hover:underline">
                    {rawValue}
                  </span>
                  <ExternalLink className="h-3 w-3 text-muted-foreground opacity-50 group-hover:opacity-100 transition-opacity flex-shrink-0" />
                </div>
              </ContextMenuTrigger>
              <ContextMenuContent>
                <ContextMenuItem
                  onClick={() =>
                    window.open(fullUrl, "_blank", "noopener,noreferrer")
                  }
                >
                  <ExternalLink className="h-4 w-4 mr-2" />
                  Open in new tab
                </ContextMenuItem>
                {isCopyEnabled && (
                  <ContextMenuItem onClick={handleCopyClick}>
                    <Copy className="h-4 w-4 mr-2" />
                    Copy value
                  </ContextMenuItem>
                )}
                <ContextMenuItem onClick={() => handleCopyFullUrl(fullUrl)}>
                  <Link className="h-4 w-4 mr-2" />
                  Copy full URL
                </ContextMenuItem>
              </ContextMenuContent>
            </ContextMenu>
          );
        }

        // Handle regular copy-enabled fields
        if (isCopyEnabled && rawValue && rawValue !== "-") {
          return (
            <div
              className={cn(
                "flex items-center justify-between w-full group cursor-pointer transition-colors duration-150 rounded px-2 py-1 -mx-2 -my-1",
              )}
              onClick={handleCopyClick}
            >
              <span className="truncate max-w-32">{rawValue}</span>
              <Tooltip>
                <TooltipTrigger asChild>
                  <Copy className="h-3 w-3 opacity-0 group-hover:opacity-100 bg-muted transition-opacity duration-150 ml-2 flex-shrink-0" />
                </TooltipTrigger>
                <TooltipContent
                  align="center"
                  variant="secondary"
                  className="py-1 px-2 z-10"
                >
                  copy
                </TooltipContent>
              </Tooltip>
            </div>
          );
        }

        // Handle regular fields without special functionality
        return <span className="truncate max-w-32">{rawValue || "-"}</span>;
      },
    }));
  }, [currentEvent?.customFields]);

  // Create base columns without selection functionality first
  const baseCols = React.useMemo<ColumnDef<any>[]>(
    () => [
      {
        id: "guest",
        header: "Guest",
        accessorFn: (r: any) => {
          const displayName = `${r.firstName || ""} ${r.lastName || ""}`.trim();
          return (
            displayName ||
            r.contact?.email ||
            r.contact?.phone ||
            "(no contact)"
          );
        },
        cell: (ctx) => {
          const guestName = ctx.getValue() as string;
          return <span>{guestName}</span>;
        },
      },
      {
        id: "listKey",
        header: "List",
        accessorKey: "listKey",
        cell: ({ row }) => {
          const rsvp = row.original;
          const currentListKey = rsvp.listKey;
          const availableListKeys =
            listCredentials?.map((cred) => cred.listKey) || [];

          // Use shared loading state for this row
          const isUpdatingList = loadingListUpdates.has(rsvp.id);

          const handleListKeyChange = async (newListKey: string) => {
            if (newListKey === currentListKey) return;

            // Get guest name for toast
            const displayName =
              `${rsvp.firstName || ""} ${rsvp.lastName || ""}`.trim();
            const guestName =
              displayName ||
              rsvp.contact?.email ||
              rsvp.contact?.phone ||
              "Guest";

<<<<<<< HEAD
=======
            // Add to loading state
            setLoadingListUpdates((prev) => new Set(prev).add(rsvp.id));

            // Show updating toast for single update
            toast.info(`Updating ${guestName}'s list...`);

>>>>>>> f38ad59b
            updateRsvpListKeyMutation.mutate(
              {
                rsvpId: rsvp.id,
                listKey: newListKey,
              },
              {
                onSuccess: () => {
                  toast.success(
                    `Changed ${guestName}'s list to '${newListKey.toUpperCase()}'`,
                  );
<<<<<<< HEAD
=======
                  // Remove from loading state
                  setLoadingListUpdates((prev) => {
                    const next = new Set(prev);
                    next.delete(rsvp.id);
                    return next;
                  });
>>>>>>> f38ad59b
                },
                onError: (error) => {
                  toast.error(
                    `Failed to update ${guestName}'s list: ` +
                      (error as Error).message,
                  );
<<<<<<< HEAD
                },
              }
=======
                  // Remove from loading state
                  setLoadingListUpdates((prev) => {
                    const next = new Set(prev);
                    next.delete(rsvp.id);
                    return next;
                  });
                },
              },
>>>>>>> f38ad59b
            );
          };

          if (availableListKeys.length <= 1) {
            // If only one list or no lists, show as text
            return <span>{currentListKey?.toUpperCase()}</span>;
          }

          return (
            <DropdownMenu>
              <DropdownMenuTrigger asChild>
                <Button
                  variant="outline"
                  size="xs"
                  className="h-6 px-2 text-xs"
<<<<<<< HEAD
                  disabled={updateRsvpListKeyMutation.isPending}
                >
                  {updateRsvpListKeyMutation.isPending && (
                    <Spinner className="mr-1 h-3 w-3" />
                  )}
                  {currentListKey?.toUpperCase()}
=======
                  disabled={isUpdatingList}
                >
                  {isUpdatingList && <Spinner className="mr-1 h-3 w-3" />}
                  {!isUpdatingList && currentListKey?.toUpperCase()}
>>>>>>> f38ad59b
                </Button>
              </DropdownMenuTrigger>
              <DropdownMenuContent>
                <DropdownMenuRadioGroup
                  value={currentListKey}
                  onValueChange={handleListKeyChange}
                >
                  {availableListKeys.map((listKey) => (
                    <DropdownMenuRadioItem key={listKey} value={listKey}>
                      {listKey.toUpperCase()}
                    </DropdownMenuRadioItem>
                  ))}
                </DropdownMenuRadioGroup>
              </DropdownMenuContent>
            </DropdownMenu>
          );
        },
      },
      {
        id: "attendees",
        header: "Attendees",
        accessorFn: (r: any) => r.attendees ?? 1,
        cell: ({ getValue }) => {
          const attendees = getValue() as number;
          return <span className="text-sm">{attendees}</span>;
        },
      },
      {
        id: "createdAt",
        header: "Created",
        accessorKey: "createdAt",
        cell: ({ getValue }) => {
          const timestamp = getValue() as number;
          const date = new Date(timestamp);
          return (
            <div className="text-xs">
              <div>{date.toLocaleDateString()}</div>
              <div className="text-muted-foreground">
                {date.toLocaleTimeString([], {
                  hour: "2-digit",
                  minute: "2-digit",
                })}
              </div>
            </div>
          );
        },
      },
      // Insert custom field columns here
      ...customFieldColumns,
      {
        id: "approvalStatus",
        header: "Approval",
        accessorKey: "status",
        cell: ({ row }) => {
          const rsvp = row.original;
          const originalApprovalStatus = rsvp.status || "pending";
          const currentApprovalStatus = originalApprovalStatus;

          // Use shared loading state for this row
          const isUpdatingApproval = loadingApprovalUpdates.has(rsvp.id);

          const handleStatusChange = async (newStatus: string) => {
            if (newStatus === originalApprovalStatus) return;

            // Get guest name for toast
            const displayName =
              `${rsvp.firstName || ""} ${rsvp.lastName || ""}`.trim();
            const guestName =
              displayName ||
              rsvp.contact?.email ||
              rsvp.contact?.phone ||
              "Guest";

<<<<<<< HEAD
=======
            // Add to loading state
            setLoadingApprovalUpdates((prev) => new Set(prev).add(rsvp.id));

            // Show updating toast for single update
            toast.info(`Updating ${guestName}'s approval status...`);

>>>>>>> f38ad59b
            updateRsvpCompleteMutation.mutate(
              {
                rsvpId: rsvp.id,
                approvalStatus: newStatus as any,
              },
              {
                onSuccess: () => {
                  const statusText =
                    newStatus.charAt(0).toUpperCase() + newStatus.slice(1);
<<<<<<< HEAD
                  toast.success(`Changed ${guestName}'s RSVP to '${statusText}'`);
=======
                  toast.success(
                    `Changed ${guestName}'s RSVP to '${statusText}'`,
                  );
                  // Remove from loading state
                  setLoadingApprovalUpdates((prev) => {
                    const next = new Set(prev);
                    next.delete(rsvp.id);
                    return next;
                  });
>>>>>>> f38ad59b
                },
                onError: (error) => {
                  toast.error(
                    `Failed to update ${guestName}'s approval status: ` +
                      (error as Error).message,
                  );
<<<<<<< HEAD
                },
              }
=======
                  // Remove from loading state
                  setLoadingApprovalUpdates((prev) => {
                    const next = new Set(prev);
                    next.delete(rsvp.id);
                    return next;
                  });
                },
              },
>>>>>>> f38ad59b
            );
          };

          const getStatusColor = (currentStatus: string) => {
            switch (currentStatus) {
              case "approved":
                return "text-green-700 border-green-200 bg-green-50 hover:bg-green-10 hover:text-green-700";
              case "denied":
                return "text-red-700 border-red-200 bg-red-50 hover:bg-red-10 hover:text-red-700";
              case "pending":
              default:
                return "text-amber-700 border-amber-200 bg-amber-50 hover:bg-amber-10 hover:text-amber-700";
            }
          };

          return (
            <DropdownMenu>
              <DropdownMenuTrigger className="flex w-18" asChild>
                <Button
                  variant="outline"
                  size="xs"
                  className={cn(getStatusColor(currentApprovalStatus))}
<<<<<<< HEAD
                  disabled={updateRsvpCompleteMutation.isPending}
                >
                  {updateRsvpCompleteMutation.isPending && (
                    <Spinner className="mr-1 h-3 w-3" />
                  )}
                  {currentApprovalStatus.charAt(0).toUpperCase() +
                    currentApprovalStatus.slice(1)}
=======
                  disabled={isUpdatingApproval}
                >
                  {isUpdatingApproval && <Spinner className="mr-1 h-3 w-3" />}
                  {!isUpdatingApproval &&
                    currentApprovalStatus.charAt(0).toUpperCase() +
                      currentApprovalStatus.slice(1)}
>>>>>>> f38ad59b
                </Button>
              </DropdownMenuTrigger>
              <DropdownMenuContent>
                <DropdownMenuRadioGroup
                  value={currentApprovalStatus}
                  onValueChange={handleStatusChange}
                >
                  <DropdownMenuRadioItem value="pending">
                    <span className="text-amber-700">Pending</span>
                  </DropdownMenuRadioItem>
                  <DropdownMenuRadioItem value="approved">
                    <span className="text-green-700">Approved</span>
                  </DropdownMenuRadioItem>
                  <DropdownMenuRadioItem value="denied">
                    <span className="text-red-700">Denied</span>
                  </DropdownMenuRadioItem>
                </DropdownMenuRadioGroup>
              </DropdownMenuContent>
            </DropdownMenu>
          );
        },
      },
      {
        id: "ticketStatus",
        header: "Ticket",
        accessorFn: (r: any) => r.redemptionStatus,
        cell: ({ row }) => {
          const rsvp = row.original;
          const originalTicketStatus =
            rsvp.redemptionStatus === "none"
              ? "not-issued"
              : rsvp.redemptionStatus;
          const currentTicketStatus = originalTicketStatus;
          const isRedeemed = originalTicketStatus === "redeemed";

          // Use shared loading state for this row
          const isUpdatingTicket = loadingTicketUpdates.has(rsvp.id);

          const handleTicketStatusChange = async (newStatus: string) => {
            if (isRedeemed) return; // Cannot change redeemed status
            if (newStatus === originalTicketStatus) return;

            // Get guest name for toast
            const displayName =
              `${rsvp.firstName || ""} ${rsvp.lastName || ""}`.trim();
            const guestName =
              displayName ||
              rsvp.contact?.email ||
              rsvp.contact?.phone ||
              "Guest";

<<<<<<< HEAD
=======
            // Add to loading state
            setLoadingTicketUpdates((prev) => new Set(prev).add(rsvp.id));

            // Show updating toast for single update
            toast.info(`Updating ${guestName}'s ticket status...`);

>>>>>>> f38ad59b
            updateRsvpCompleteMutation.mutate(
              {
                rsvpId: rsvp.id,
                ticketStatus: newStatus as any,
              },
              {
                onSuccess: () => {
                  const statusText = getTicketStatusLabel(newStatus);
<<<<<<< HEAD
                  toast.success(`Changed ${guestName}'s ticket to '${statusText}'`);
=======
                  toast.success(
                    `Changed ${guestName}'s ticket to '${statusText}'`,
                  );
                  // Remove from loading state
                  setLoadingTicketUpdates((prev) => {
                    const next = new Set(prev);
                    next.delete(rsvp.id);
                    return next;
                  });
>>>>>>> f38ad59b
                },
                onError: (error) => {
                  toast.error(
                    `Failed to update ${guestName}'s ticket status: ` +
                      (error as Error).message,
                  );
<<<<<<< HEAD
                },
              }
=======
                  // Remove from loading state
                  setLoadingTicketUpdates((prev) => {
                    const next = new Set(prev);
                    next.delete(rsvp.id);
                    return next;
                  });
                },
              },
>>>>>>> f38ad59b
            );
          };

          const getTicketStatusColor = (status: string) => {
            switch (status) {
              case "issued":
                return "text-purple-700 border-purple-200 bg-purple-50 hover:bg-purple-10 hover:text-purple-700";
              case "redeemed":
                return "text-blue-700 border-blue-200 bg-blue-50 hover:text-blue-700 hover:bg-blue-10";
              case "disabled":
                return "text-red-700 border-red-200 bg-red-50 hover:bg-red-10 hover:text-red-700";
              case "not-issued":
              default:
                return "text-gray-700 border-gray-200 bg-gray-50";
            }
          };

          const getTicketStatusLabel = (status: string) => {
            switch (status) {
              case "issued":
                return "Issued";
              case "redeemed":
                return "Redeemed";
              case "disabled":
                return "Disabled";
              case "not-issued":
              default:
                return "None";
            }
          };

          return (
            <DropdownMenu>
              <DropdownMenuTrigger className="flex w-16" asChild>
                <Button
                  variant="outline"
                  size="xs"
                  className={cn(getTicketStatusColor(currentTicketStatus))}
<<<<<<< HEAD
                  disabled={isRedeemed || updateRsvpCompleteMutation.isPending}
                >
                  {updateRsvpCompleteMutation.isPending && (
                    <Spinner className="mr-1 h-3 w-3" />
                  )}
                  {getTicketStatusLabel(currentTicketStatus)}
=======
                  disabled={isRedeemed || isUpdatingTicket}
                >
                  {isUpdatingTicket && <Spinner className="mr-1 h-3 w-3" />}
                  {!isUpdatingTicket &&
                    getTicketStatusLabel(currentTicketStatus)}
>>>>>>> f38ad59b
                </Button>
              </DropdownMenuTrigger>
              <DropdownMenuContent>
                <DropdownMenuRadioGroup
                  value={currentTicketStatus}
                  onValueChange={handleTicketStatusChange}
                >
                  <DropdownMenuRadioItem value="not-issued">
                    <span className="text-gray-700">None</span>
                  </DropdownMenuRadioItem>
                  <DropdownMenuRadioItem value="issued">
                    <span className="text-purple-700">Issued</span>
                  </DropdownMenuRadioItem>
                  <DropdownMenuRadioItem value="disabled">
                    <span className="text-red-700">Disabled</span>
                  </DropdownMenuRadioItem>
                </DropdownMenuRadioGroup>
                {(currentTicketStatus === "issued" ||
                  currentTicketStatus === "redeemed") &&
                  rsvp.redemptionCode && (
                    <>
                      <DropdownMenuSeparator />
                      <DropdownMenuItem
                        onClick={() => {
                          const url = `${window.location.origin}/redeem/${rsvp.redemptionCode}`;
                          setQr({
                            code: rsvp.redemptionCode,
                            url,
                            status: currentTicketStatus,
                            listKey: rsvp.listKey,
                          });
                          setShowQR(true);
                        }}
                      >
                        <QrCode className="w-4 h-4 mr-2" />
                        View QR Code
                      </DropdownMenuItem>
                    </>
                  )}
              </DropdownMenuContent>
            </DropdownMenu>
          );
        },
      },
      {
        id: "actions",
        header: "Action",
        cell: ({ row }) => {
          const rsvp = row.original;
          const changes = pendingChanges[rsvp.id];
          const hasChanges =
            changes &&
            (changes.currentApprovalStatus !== changes.originalApprovalStatus ||
              changes.currentTicketStatus !== changes.originalTicketStatus);

          const handleSave = async () => {
            if (!changes || !hasChanges) return;

            updateRsvpCompleteMutation.mutate(
              {
                rsvpId: rsvp.id,
                approvalStatus:
                  changes.currentApprovalStatus !==
                  changes.originalApprovalStatus
                    ? (changes.currentApprovalStatus as any)
                    : undefined,
                ticketStatus:
                  changes.currentTicketStatus !== changes.originalTicketStatus
                    ? (changes.currentTicketStatus as any)
                    : undefined,
              },
              {
                onSuccess: () => {
                  // Clear pending changes for this row
                  setPendingChanges((prev) => {
                    const updated = { ...prev };
                    delete updated[rsvp.id];
                    return updated;
                  });

                  toast.success("Changes saved successfully");
                },
                onError: (error) => {
                  toast.error(
                    "Failed to save changes: " + (error as Error).message,
                  );
                },
<<<<<<< HEAD
              }
=======
              },
>>>>>>> f38ad59b
            );
          };

          const handleDelete = async () => {
            deleteRsvpCompleteMutation.mutate(
              { rsvpId: rsvp.id },
              {
                onSuccess: () => {
                  // Clear pending changes for this row
                  setPendingChanges((prev) => {
                    const updated = { ...prev };
                    delete updated[rsvp.id];
                    return updated;
                  });

                  toast.success("RSVP deleted successfully");
                },
                onError: (error) => {
<<<<<<< HEAD
                  toast.error("Failed to delete RSVP: " + (error as Error).message);
                },
              }
=======
                  toast.error(
                    "Failed to delete RSVP: " + (error as Error).message,
                  );
                },
              },
>>>>>>> f38ad59b
            );
          };

          return (
            <div className="flex gap-2">
              <AlertDialog>
                <AlertDialogTrigger asChild>
                  <Button
                    size="sm"
                    variant="outline"
                    className="text-xs text-red-600 hover:text-red-700 hover:bg-red-50"
                    disabled={deleteRsvpCompleteMutation.isPending}
                  >
                    {deleteRsvpCompleteMutation.isPending && (
                      <Spinner className="mr-1 h-3 w-3" />
                    )}
                    Delete
                  </Button>
                </AlertDialogTrigger>
                <AlertDialogContent>
                  <AlertDialogHeader>
                    <AlertDialogTitle>Delete RSVP</AlertDialogTitle>
                    <AlertDialogDescription>
                      Are you sure you want to delete this RSVP? This will
                      permanently remove the RSVP, any associated
                      ticket/redemption codes, and approval history. This action
                      cannot be undone.
                    </AlertDialogDescription>
                  </AlertDialogHeader>
                  <AlertDialogFooter>
                    <AlertDialogCancel>Cancel</AlertDialogCancel>
                    <AlertDialogAction
                      onClick={handleDelete}
                      className="bg-red-600 hover:bg-red-700 focus:ring-red-600"
                    >
                      Delete RSVP
                    </AlertDialogAction>
                  </AlertDialogFooter>
                </AlertDialogContent>
              </AlertDialog>
            </div>
          );
        },
      },
    ],
    // eslint-disable-next-line react-hooks/exhaustive-deps
    [
      pendingChanges,
      updateRsvpCompleteMutation,
      deleteRsvpCompleteMutation,
      updateRsvpListKeyMutation,
      customFieldColumns,
      loadingListUpdates,
      loadingApprovalUpdates,
      loadingTicketUpdates,
    ],
  );

  // Filtering is now handled by the backend

  // Get unique values for filter dropdowns - use all available options, not just filtered results
  const uniqueListKeys = React.useMemo(() => {
    return listCredentials?.map((cred) => cred.listKey).sort() || [];
  }, [listCredentials]);

  const uniqueStatuses = React.useMemo(() => {
    return ["pending", "approved", "denied", "attending"];
  }, []);

  // Clear all filters function
  const clearAllFilters = () => {
    setGuestSearch("");
    setStatusFilter("all");
    setListFilter("all");
    setRedemptionFilter("all");
  };

  // Check if any filters are active
  const hasActiveFilters =
    guestSearch.trim() !== "" ||
    statusFilter !== "all" ||
    listFilter !== "all" ||
    redemptionFilter !== "all";

  // Selection handlers (basic implementations, will be updated after table creation)
  const toggleSelectRow = React.useCallback(
    (rsvpId: string) => {
      const newSelectedRows = new Set(selectedRows);
      if (newSelectedRows.has(rsvpId)) {
        newSelectedRows.delete(rsvpId);
      } else {
        newSelectedRows.add(rsvpId);
      }
      setSelectedRows(newSelectedRows);
    },
    [selectedRows],
  );

  // Clear selection when filters change or page changes
  React.useEffect(() => {
    setSelectedRows(new Set());
  }, [debouncedGuest, statusFilter, listFilter, redemptionFilter, cursor]);

  // Calculate pagination info for cursor-based pagination
  const currentPage = cursorHistory.length + 1;
  const startItem = (currentPage - 1) * pageSize + 1;
  const endItem = Math.min(
    currentPage * pageSize,
    startItem + (rsvps?.length || 0) - 1,
  );

  // Navigation handlers for cursor-based pagination
  const goToNextPage = React.useCallback(() => {
    if (rsvpsPaginated?.nextCursor && !rsvpsPaginated.isDone) {
      // Always save current cursor to history before moving to next (even if null)
      setCursorHistory((prev) => [...prev, cursor]);
      setCursor(rsvpsPaginated.nextCursor);
    }
  }, [rsvpsPaginated?.nextCursor, rsvpsPaginated?.isDone, cursor]);

  const goToPreviousPage = React.useCallback(() => {
    if (cursorHistory.length > 0) {
      // Get the previous cursor from history
      const previousCursor = cursorHistory[cursorHistory.length - 1];
      // Remove it from history
      setCursorHistory((prev) => prev.slice(0, -1));
      // Set as current cursor
      setCursor(previousCursor);
    } else {
      // Go to first page if no history
      setCursor(null);
    }
  }, [cursorHistory]);

  // Bulk action handlers
  const handleBulkListChange = async (newListKey: string) => {
    const selectedRsvps = rsvps.filter((rsvp: any) =>
      selectedRows.has(rsvp.id),
    );
    const count = selectedRsvps.length;

    if (count === 0) return;

    // Add all selected IDs to loading state
    setLoadingListUpdates((prev) => {
      const next = new Set(prev);
      selectedRsvps.forEach((rsvp) => next.add(rsvp.id));
      return next;
    });

    // Show updating toast
    toast.info(`Updating ${count} RSVPs...`);

    // Execute bulk update in single mutation
    const updates = selectedRsvps.map((rsvp: any) => ({
      rsvpId: rsvp.id,
      listKey: newListKey,
    }));

    try {
      const result = await bulkUpdateListKeyMutation.mutateAsync({ updates });

      if (result.failed > 0) {
        toast.warning(
          `Updated ${result.success} of ${count} RSVPs. ${result.failed} failed: ${result.errors.join(", ")}`,
        );
      } else {
        toast.success(
          `Changed list to '${newListKey.toUpperCase()}' for ${count} RSVPs`,
        );
      }

      setSelectedRows(new Set());
      // Clear loading state
      setLoadingListUpdates((prev) => {
        const next = new Set(prev);
        selectedRsvps.forEach((rsvp) => next.delete(rsvp.id));
        return next;
      });
    } catch (error) {
      toast.error(`Failed to update list: ${(error as Error).message}`);
      // Clear loading state on error
      setLoadingListUpdates((prev) => {
        const next = new Set(prev);
        selectedRsvps.forEach((rsvp) => next.delete(rsvp.id));
        return next;
      });
    }
  };

  const handleBulkApprovalChange = async (newStatus: string) => {
    const selectedRsvps = rsvps.filter((rsvp: any) =>
      selectedRows.has(rsvp.id),
    );
    const count = selectedRsvps.length;

    if (count === 0) return;

    // Add all selected IDs to loading state
    setLoadingApprovalUpdates((prev) => {
      const next = new Set(prev);
      selectedRsvps.forEach((rsvp) => next.add(rsvp.id));
      return next;
    });

    // Show updating toast
    toast.info(`Updating ${count} RSVPs...`);

    // Execute bulk update in single mutation
    const updates = selectedRsvps.map((rsvp: any) => ({
      rsvpId: rsvp.id,
      approvalStatus: newStatus as any,
    }));

    try {
      const result = await bulkUpdateApprovalMutation.mutateAsync({ updates });

      if (result.failed > 0) {
        const statusText =
          newStatus.charAt(0).toUpperCase() + newStatus.slice(1);
        toast.warning(
          `Updated ${result.success} of ${count} RSVPs. ${result.failed} failed: ${result.errors.join(", ")}`,
        );
      } else {
        const statusText =
          newStatus.charAt(0).toUpperCase() + newStatus.slice(1);
        toast.success(`Changed approval to '${statusText}' for ${count} RSVPs`);
      }

      setSelectedRows(new Set());
      // Clear loading state
      setLoadingApprovalUpdates((prev) => {
        const next = new Set(prev);
        selectedRsvps.forEach((rsvp) => next.delete(rsvp.id));
        return next;
      });
    } catch (error) {
      toast.error(
        `Failed to update approval status: ${(error as Error).message}`,
      );
      // Clear loading state on error
      setLoadingApprovalUpdates((prev) => {
        const next = new Set(prev);
        selectedRsvps.forEach((rsvp) => next.delete(rsvp.id));
        return next;
      });
    }
  };

  const handleBulkTicketStatusChange = async (newStatus: string) => {
    const selectedRsvps = rsvps.filter((rsvp: any) =>
      selectedRows.has(rsvp.id),
    );
    // Filter out redeemed tickets as they can't be changed
    const changeableRsvps = selectedRsvps.filter(
      (rsvp: any) => rsvp.redemptionStatus !== "redeemed",
    );
    const count = changeableRsvps.length;
    const redeemedCount = selectedRsvps.length - changeableRsvps.length;

    if (count === 0) {
      if (redeemedCount > 0) {
        toast.error("Cannot change ticket status for redeemed tickets");
      }
      return;
    }

    // Add all changeable IDs to loading state
    setLoadingTicketUpdates((prev) => {
      const next = new Set(prev);
      changeableRsvps.forEach((rsvp) => next.add(rsvp.id));
      return next;
    });

    // Show updating toast
    toast.info(`Updating ${count} RSVPs...`);

    // Execute bulk update in single mutation
    const updates = changeableRsvps.map((rsvp: any) => ({
      rsvpId: rsvp.id,
      ticketStatus: newStatus as any,
    }));

    try {
      const result = await bulkUpdateTicketStatusMutation.mutateAsync({
        updates,
      });

      const statusLabel =
        newStatus === "not-issued"
          ? "None"
          : newStatus === "issued"
            ? "Issued"
            : newStatus === "disabled"
              ? "Disabled"
              : newStatus;

      if (result.failed > 0) {
        let message = `Updated ${result.success} of ${count} RSVPs. ${result.failed} failed: ${result.errors.join(", ")}`;
        if (redeemedCount > 0) {
          message += ` (${redeemedCount} redeemed tickets skipped)`;
        }
        toast.warning(message);
      } else {
        let message = `Changed ticket status to '${statusLabel}' for ${count} RSVPs`;
        if (redeemedCount > 0) {
          message += ` (${redeemedCount} redeemed tickets skipped)`;
        }
        toast.success(message);
      }

      setSelectedRows(new Set());
      // Clear loading state
      setLoadingTicketUpdates((prev) => {
        const next = new Set(prev);
        changeableRsvps.forEach((rsvp) => next.delete(rsvp.id));
        return next;
      });
    } catch (error) {
      toast.error(
        `Failed to update ticket status: ${(error as Error).message}`,
      );
      // Clear loading state on error
      setLoadingTicketUpdates((prev) => {
        const next = new Set(prev);
        changeableRsvps.forEach((rsvp) => next.delete(rsvp.id));
        return next;
      });
    }
  };

  const handleBulkDelete = async () => {
    const selectedRsvps = rsvps.filter((rsvp: any) =>
      selectedRows.has(rsvp.id),
    );
    const count = selectedRsvps.length;

    if (count === 0) return;

    // Execute bulk deletion in single mutation
    const rsvpIds = selectedRsvps.map((rsvp: any) => rsvp.id);

    try {
      const result = await bulkDeleteRsvpsMutation.mutateAsync({ rsvpIds });

      if (result.failed > 0) {
        toast.warning(
          `Deleted ${result.success} of ${count} RSVPs. ${result.failed} failed: ${result.errors.join(", ")}`,
        );
      } else {
        toast.success(`Deleted ${count} RSVPs`);
      }

      setSelectedRows(new Set());
    } catch (error) {
      toast.error(`Failed to delete RSVPs: ${(error as Error).message}`);
    }
  };

  // Create initial columns without selection functionality
  const initialCols = React.useMemo<ColumnDef<any>[]>(
    () => [
      {
        id: "select",
        header: "Select",
        cell: ({ row }) => (
          <Checkbox
            checked={selectedRows.has(row.original.id)}
            onCheckedChange={() => toggleSelectRow(row.original.id)}
            aria-label="Select row"
            className="ml-2"
          />
        ),
        enableSorting: false,
        enableHiding: false,
      },
      ...baseCols,
    ],
    [baseCols, selectedRows, toggleSelectRow],
  );

  const table = useReactTable({
    data: rsvps,
    columns: initialCols,
    state: { sorting },
    manualPagination: true, // Enable manual pagination
    onSortingChange: setSorting,
    getCoreRowModel: getCoreRowModel(),
    getSortedRowModel: getSortedRowModel(),
    // Remove getPaginationRowModel() for manual pagination
  });

<<<<<<< HEAD
  // Check if any main queries are loading
  const isLoading = eventsQuery.isLoading || rsvpsQuery.isLoading || currentEventQuery.isLoading;
=======
  // Selection state management (computed values after table creation)
  const currentPageRows = table.getRowModel().rows;
  const currentPageIds = currentPageRows.map((row) => row.original.id);
  const currentPageSelectedCount = currentPageIds.filter((id) =>
    selectedRows.has(id),
  ).length;

  const allSelected = React.useMemo(() => {
    return (
      currentPageRows.length > 0 &&
      currentPageSelectedCount === currentPageRows.length
    );
  }, [currentPageSelectedCount, currentPageRows.length]);

  const someSelected = React.useMemo(() => {
    return (
      currentPageSelectedCount > 0 &&
      currentPageSelectedCount < currentPageRows.length
    );
  }, [currentPageSelectedCount, currentPageRows.length]);

  // Update the toggle select all function with proper logic
  const toggleSelectAllCurrent = React.useCallback(() => {
    if (allSelected) {
      // If user had previous selections and we're unchecking, restore them
      if (previousSelection && previousSelection.size > 0) {
        setSelectedRows(new Set(previousSelection));
        setPreviousSelection(null);
      } else {
        setSelectedRows(new Set());
      }
    } else {
      // Save current selection as previous selection
      if (selectedRows.size > 0) {
        setPreviousSelection(new Set(selectedRows));
      }
      // Select all items on current page
      const newSelection = new Set(selectedRows);
      currentPageIds.forEach((id) => newSelection.add(id));
      setSelectedRows(newSelection);
    }
  }, [
    allSelected,
    previousSelection,
    selectedRows,
    currentPageIds,
    setPreviousSelection,
  ]);

  // Keyboard shortcuts
  React.useEffect(() => {
    const handleKeydown = (e: KeyboardEvent) => {
      // Cmd+A / Ctrl+A to select all
      if ((e.metaKey || e.ctrlKey) && e.key === "a" && !e.shiftKey) {
        // Only handle if we're not typing in an input field
        const target = e.target as HTMLElement;
        if (target.tagName !== "INPUT" && target.tagName !== "TEXTAREA") {
          e.preventDefault();
          toggleSelectAllCurrent();
        }
      }
      // Escape to clear selection
      if (e.key === "Escape") {
        setSelectedRows(new Set());
      }
    };

    document.addEventListener("keydown", handleKeydown);
    return () => document.removeEventListener("keydown", handleKeydown);
  }, [toggleSelectAllCurrent]);

  // Create the final columns with proper header checkbox
  const finalCols = React.useMemo<ColumnDef<any>[]>(
    () => [
      {
        id: "select",
        header: ({ table }) => (
          <Checkbox
            checked={allSelected || someSelected ? true : false}
            onCheckedChange={toggleSelectAllCurrent}
            aria-label="Select all"
            className="ml-2"
            ref={(el: HTMLButtonElement | null) => {
              if (el) {
                // For button-based checkbox, we need to find the actual input element
                const input = el.querySelector(
                  'input[type="checkbox"]',
                ) as HTMLInputElement;
                if (input) {
                  input.indeterminate = someSelected;
                }
              }
            }}
          />
        ),
        cell: ({ row }) => (
          <Checkbox
            checked={selectedRows.has(row.original.id)}
            onCheckedChange={() => toggleSelectRow(row.original.id)}
            aria-label="Select row"
            className="ml-2"
          />
        ),
        enableSorting: false,
        enableHiding: false,
      },
      ...baseCols,
    ],
    [
      baseCols,
      selectedRows,
      allSelected,
      someSelected,
      toggleSelectAllCurrent,
      toggleSelectRow,
    ],
  );

  // Update table columns
  React.useEffect(() => {
    table.setOptions((prev) => ({
      ...prev,
      columns: finalCols,
    }));
  }, [finalCols, table]);

  // Check if any main queries are loading
  const isLoading =
    events === undefined ||
    rsvpsPaginated === undefined ||
    currentEvent === undefined ||
    totalCount === undefined;

  const handleExportCsv = () => {
    if (!exportData) {
      toast.error("Export data not ready");
      return;
    }

    const blob = new Blob([exportData.csvContent], { type: "text/csv" });
    const url = window.URL.createObjectURL(blob);
    const link = document.createElement("a");
    link.href = url;
    link.download = exportData.filename;
    document.body.appendChild(link);
    link.click();
    document.body.removeChild(link);
    window.URL.revokeObjectURL(url);
    toast.success("CSV exported successfully");
  };
>>>>>>> f38ad59b

  return (
    <div className="flex-1 space-y-4">
      <div className="flex items-center justify-between">
        <div>
          <h2 className="text-3xl font-bold tracking-tight">RSVPs</h2>
          <p className="text-muted-foreground">
            Manage guest responses and ticket status
          </p>
        </div>
        <div className="flex items-center gap-2">
          <Button
            variant="outline"
            size="sm"
            onClick={() => {
              if (eventId) {
                window.open(`/events/${eventId}`, "_blank");
              }
            }}
            disabled={!eventId}
          >
            <Eye className="h-4 w-4 mr-2" />
            View Event
          </Button>
          <Button
            variant="outline"
            size="sm"
            onClick={async () => {
              if (eventId) {
                const url = `${window.location.origin}/events/${eventId}`;
                await navigator.clipboard.writeText(url);
                toast.success("Event link copied to clipboard");
              }
            }}
            disabled={!eventId}
          >
            <Share className="h-4 w-4 mr-2" />
            Share Event
          </Button>
          <Popover open={exportOptionsOpen} onOpenChange={setExportOptionsOpen}>
            <PopoverTrigger asChild>
              <Button variant="outline" size="sm">
                <Download className="h-4 w-4 mr-2" />
                Export CSV
              </Button>
            </PopoverTrigger>
          <PopoverContent className="w-80" align="end">
            <div className="space-y-4">
              <div>
                <h4 className="font-medium text-sm mb-2">Export Options</h4>
              </div>

              <div>
                <label className="text-sm font-medium mb-2 block">
                  Select Lists
                </label>
                <div className="space-y-2">
                  {(listCredentials || []).map((cred) => (
                    <div key={cred.listKey} className="flex items-center">
                      <Checkbox
                        id={`list-${cred.listKey}`}
                        checked={selectedListsForExport.includes(cred.listKey)}
                        onCheckedChange={(checked) => {
                          if (checked) {
                            setSelectedListsForExport([
                              ...selectedListsForExport,
                              cred.listKey,
                            ]);
                          } else {
                            setSelectedListsForExport(
                              selectedListsForExport.filter(
                                (k) => k !== cred.listKey,
                              ),
                            );
                          }
                        }}
                      />
                      <label
                        htmlFor={`list-${cred.listKey}`}
                        className="ml-2 text-sm cursor-pointer"
                      >
                        {cred.listKey.toUpperCase()}
                      </label>
                    </div>
                  ))}
                </div>
              </div>

              <div>
                <label className="text-sm font-medium mb-2 block">
                  Select Columns
                </label>
                <div className="space-y-2">
                  <div className="flex items-center">
                    <Checkbox
                      id="col-attendees"
                      checked={includeAttendees}
                      onCheckedChange={(checked) =>
                        setIncludeAttendees(checked === true)
                      }
                    />
                    <label
                      htmlFor="col-attendees"
                      className="ml-2 text-sm cursor-pointer"
                    >
                      Attendees
                    </label>
                  </div>
                  <div className="flex items-center">
                    <Checkbox
                      id="col-note"
                      checked={includeNote}
                      onCheckedChange={(checked) =>
                        setIncludeNote(checked === true)
                      }
                    />
                    <label
                      htmlFor="col-note"
                      className="ml-2 text-sm cursor-pointer"
                    >
                      Note
                    </label>
                  </div>
                  <div className="flex items-center">
                    <Checkbox
                      id="col-custom"
                      checked={includeCustomFields}
                      onCheckedChange={(checked) =>
                        setIncludeCustomFields(checked === true)
                      }
                    />
                    <label
                      htmlFor="col-custom"
                      className="ml-2 text-sm cursor-pointer"
                    >
                      Custom Fields
                    </label>
                  </div>
                </div>
              </div>

              <Button
                onClick={() => {
                  handleExportCsv();
                  setExportOptionsOpen(false);
                }}
                disabled={
                  !exportData ||
                  isLoading ||
                  selectedListsForExport.length === 0
                }
                className="w-full"
                size="sm"
              >
                <Download className="h-4 w-4 mr-2" />
                Export
              </Button>
            </div>
          </PopoverContent>
        </Popover>
        </div>
      </div>
      {/* Event Selector */}
      <div className="flex gap-2 items-center flex-wrap">
        <span className="text-sm text-foreground/70">Event:</span>
        <Select value={eventId} onValueChange={setEventId} className="max-w-sm">
          {eventsSorted.map((event: any) => (
            <SelectOption key={event._id} value={event._id}>
              {new Date(event.eventDate).toLocaleDateString()} • {event.name}
            </SelectOption>
          ))}
        </Select>
      </div>

      {/* Filters */}
      <div className="flex gap-2 items-center flex-wrap">
        <Input
          className="h-8 max-w-xs text-sm"
          placeholder="Search guest"
          value={guestSearch}
          onChange={(e) => setGuestSearch(e.target.value)}
        />
        <span className="mx-2 h-6 w-px bg-foreground/20" />
        <Select
          value={statusFilter}
          onValueChange={setStatusFilter}
          className="w-32"
        >
          <SelectOption value="all">All Approval</SelectOption>
          {uniqueStatuses.map((status) => (
            <SelectOption key={status} value={status}>
              {status.charAt(0).toUpperCase() + status.slice(1)}
            </SelectOption>
          ))}
        </Select>
        <Select
          value={listFilter}
          onValueChange={setListFilter}
          className="w-32"
        >
          <SelectOption value="all">All Lists</SelectOption>
          {uniqueListKeys.map((listKey) => (
            <SelectOption key={listKey} value={listKey}>
              {listKey.toUpperCase()}
            </SelectOption>
          ))}
        </Select>
        <Select
          value={redemptionFilter}
          onValueChange={setRedemptionFilter}
          className="w-36"
        >
          <SelectOption value="all">All Tickets</SelectOption>
          <SelectOption value="issued">Issued</SelectOption>
          <SelectOption value="redeemed">Redeemed</SelectOption>
          <SelectOption value="disabled">Disabled</SelectOption>
          <SelectOption value="not-issued">None</SelectOption>
        </Select>
        {hasActiveFilters && (
          <Button
            size="sm"
            variant="outline"
            onClick={clearAllFilters}
            className="text-xs"
          >
            Clear All
          </Button>
        )}
      </div>

      {/* Active Filters Display */}
      {hasActiveFilters && (
        <div className="flex gap-2 items-center flex-wrap">
          <span className="text-sm text-foreground/70">Active filters:</span>
          {guestSearch.trim() !== "" && (
            <Badge variant="secondary" className="gap-1">
              Search: &ldquo;{guestSearch}&rdquo;
              <button
                onClick={() => setGuestSearch("")}
                className="ml-1 hover:bg-foreground/20 rounded-full p-0.5"
              >
                <X className="w-3 h-3" />
              </button>
            </Badge>
          )}
          {statusFilter !== "all" && (
            <Badge variant="secondary" className="gap-1">
              Approval:{" "}
              {statusFilter.charAt(0).toUpperCase() + statusFilter.slice(1)}
              <button
                onClick={() => setStatusFilter("all")}
                className="ml-1 hover:bg-foreground/20 rounded-full p-0.5"
              >
                <X className="w-3 h-3" />
              </button>
            </Badge>
          )}
          {listFilter !== "all" && (
            <Badge variant="secondary" className="gap-1">
              List: {listFilter.toUpperCase()}
              <button
                onClick={() => setListFilter("all")}
                className="ml-1 hover:bg-foreground/20 rounded-full p-0.5"
              >
                <X className="w-3 h-3" />
              </button>
            </Badge>
          )}
          {redemptionFilter !== "all" && (
            <Badge variant="secondary" className="gap-1">
              Ticket:{" "}
              {redemptionFilter === "not-issued"
                ? "None"
                : redemptionFilter.charAt(0).toUpperCase() +
                  redemptionFilter.slice(1)}
              <button
                onClick={() => setRedemptionFilter("all")}
                className="ml-1 hover:bg-foreground/20 rounded-full p-0.5"
              >
                <X className="w-3 h-3" />
              </button>
            </Badge>
          )}
          <span className="text-xs text-foreground/60">
            (Showing {rsvps.length} RSVPs on this page)
          </span>
        </div>
      )}

<<<<<<< HEAD
=======
      {/* Bulk Actions Bar */}
      {selectedRows.size > 0 && (
        <div className="flex items-center justify-between bg-muted/50 border rounded-md p-3">
          <div className="flex items-center gap-2">
            <span className="text-sm font-medium">
              {selectedRows.size} selected
            </span>
            <Button
              size="sm"
              variant="outline"
              onClick={() => setSelectedRows(new Set())}
            >
              Clear selection
            </Button>
          </div>
          <div className="flex items-center gap-2">
            <ContextMenu>
              <ContextMenuTrigger asChild>
                <div className="inline-block">
                  <Button
                    size="sm"
                    variant="default"
                    onClick={(e) => {
                      // Programmatically trigger context menu on left click
                      const rect = e.currentTarget.getBoundingClientRect();
                      const contextMenuEvent = new MouseEvent("contextmenu", {
                        bubbles: true,
                        clientX: rect.left,
                        clientY: rect.bottom,
                      });
                      e.currentTarget.dispatchEvent(contextMenuEvent);
                    }}
                  >
                    Bulk Actions
                  </Button>
                </div>
              </ContextMenuTrigger>
              <ContextMenuContent className="w-56">
                <ContextMenuSub>
                  <ContextMenuSubTrigger>Change List</ContextMenuSubTrigger>
                  <ContextMenuSubContent className="w-48">
                    {(listCredentials?.map((cred) => cred.listKey) || []).map(
                      (listKey) => (
                        <ContextMenuItem
                          key={listKey}
                          onClick={() => handleBulkListChange(listKey)}
                        >
                          {listKey.toUpperCase()}
                        </ContextMenuItem>
                      ),
                    )}
                  </ContextMenuSubContent>
                </ContextMenuSub>
                <ContextMenuSub>
                  <ContextMenuSubTrigger>Change Approval</ContextMenuSubTrigger>
                  <ContextMenuSubContent className="w-48">
                    <ContextMenuItem
                      onClick={() => handleBulkApprovalChange("pending")}
                    >
                      <span className="text-amber-700">Pending</span>
                    </ContextMenuItem>
                    <ContextMenuItem
                      onClick={() => handleBulkApprovalChange("approved")}
                    >
                      <span className="text-green-700">Approved</span>
                    </ContextMenuItem>
                    <ContextMenuItem
                      onClick={() => handleBulkApprovalChange("denied")}
                    >
                      <span className="text-red-700">Denied</span>
                    </ContextMenuItem>
                  </ContextMenuSubContent>
                </ContextMenuSub>
                <ContextMenuSub>
                  <ContextMenuSubTrigger>Change Ticket</ContextMenuSubTrigger>
                  <ContextMenuSubContent className="w-48">
                    <ContextMenuItem
                      onClick={() => handleBulkTicketStatusChange("not-issued")}
                    >
                      <span className="text-gray-700">None</span>
                    </ContextMenuItem>
                    <ContextMenuItem
                      onClick={() => handleBulkTicketStatusChange("issued")}
                    >
                      <span className="text-purple-700">Issued</span>
                    </ContextMenuItem>
                    <ContextMenuItem
                      onClick={() => handleBulkTicketStatusChange("disabled")}
                    >
                      <span className="text-red-700">Disabled</span>
                    </ContextMenuItem>
                  </ContextMenuSubContent>
                </ContextMenuSub>
                <ContextMenuSeparator />
                <AlertDialog>
                  <AlertDialogTrigger asChild>
                    <ContextMenuItem
                      variant="destructive"
                      onSelect={(e) => e.preventDefault()}
                    >
                      Delete Selected
                    </ContextMenuItem>
                  </AlertDialogTrigger>
                  <AlertDialogContent>
                    <AlertDialogHeader>
                      <AlertDialogTitle>Delete Selected RSVPs</AlertDialogTitle>
                      <AlertDialogDescription>
                        Are you sure you want to delete {selectedRows.size}{" "}
                        selected RSVPs? This will permanently remove the RSVPs,
                        any associated ticket/redemption codes, and approval
                        history. This action cannot be undone.
                      </AlertDialogDescription>
                    </AlertDialogHeader>
                    <AlertDialogFooter>
                      <AlertDialogCancel>Cancel</AlertDialogCancel>
                      <AlertDialogAction
                        onClick={handleBulkDelete}
                        className="bg-red-600 hover:bg-red-700 focus:ring-red-600"
                      >
                        Delete {selectedRows.size} RSVPs
                      </AlertDialogAction>
                    </AlertDialogFooter>
                  </AlertDialogContent>
                </AlertDialog>
              </ContextMenuContent>
            </ContextMenu>
          </div>
        </div>
      )}

>>>>>>> f38ad59b
      {isLoading ? (
        <TableSkeleton rows={10} columns={8} />
      ) : (
        <div className="overflow-x-auto">
          <table className="min-w-full text-sm">
            <thead>
              {table.getHeaderGroups().map((hg) => (
                <tr key={hg.id} className="text-left text-foreground/70">
                  {hg.headers.map((h) => (
                    <th
                      key={h.id}
                      className="px-2 py-1 cursor-pointer"
                      onClick={h.column.getToggleSortingHandler()}
                    >
                      {flexRender(h.column.columnDef.header, h.getContext())}
                      {{ asc: " ▲", desc: " ▼" }[
                        h.column.getIsSorted() as string
                      ] ?? null}
                    </th>
                  ))}
                </tr>
              ))}
            </thead>
            <tbody>
              {table.getRowModel().rows.map((row) => {
                const rsvp = row.original;
                const changes = pendingChanges[rsvp.id];
                const hasChanges =
                  changes &&
                  (changes.currentApprovalStatus !==
                    changes.originalApprovalStatus ||
<<<<<<< HEAD
                    changes.currentTicketStatus !== changes.originalTicketStatus);
=======
                    changes.currentTicketStatus !==
                      changes.originalTicketStatus);

                const isSelected = selectedRows.has(rsvp.id);
>>>>>>> f38ad59b

                return (
                  <tr
                    key={row.id}
<<<<<<< HEAD
                    className={`border-t border-foreground/10 ${
                      hasChanges ? "bg-yellow-50 border-yellow-200" : ""
                    }`}
                  >
                    {row.getVisibleCells().map((cell) => (
                      <td key={cell.id} className="px-2 py-1">
=======
                    className={cn(
                      "border-t border-foreground/10 transition-colors hover:bg-muted/50",
                      hasChanges && "bg-yellow-50 border-yellow-200",
                      isSelected &&
                        "bg-blue-50 border-blue-200 dark:bg-blue-950 dark:border-blue-800",
                    )}
                  >
                    {row.getVisibleCells().map((cell) => (
                      <td
                        key={cell.id}
                        className={cn(
                          "px-2 py-1",
                          cell.column.id !== "select" &&
                            cell.column.id !== "listKey" &&
                            cell.column.id !== "approvalStatus" &&
                            cell.column.id !== "ticketStatus" &&
                            cell.column.id !== "actions" &&
                            "cursor-pointer",
                        )}
                        onClick={
                          cell.column.id !== "select" &&
                          cell.column.id !== "listKey" &&
                          cell.column.id !== "approvalStatus" &&
                          cell.column.id !== "ticketStatus" &&
                          cell.column.id !== "actions"
                            ? () => toggleSelectRow(rsvp.id)
                            : undefined
                        }
                      >
>>>>>>> f38ad59b
                        {flexRender(
                          cell.column.columnDef.cell,
                          cell.getContext(),
                        )}
                      </td>
                    ))}
                  </tr>
                );
              })}
            </tbody>
          </table>
        </div>
      )}

<<<<<<< HEAD
      {!isLoading && (
        <div className="flex items-center justify-between gap-3">
          <div className="text-xs text-foreground/70">
            Page {table.getState().pagination.pageIndex + 1} of{" "}
            {table.getPageCount() || 1}
          </div>
          <div className="flex items-center gap-2">
            <Select
              value={String(table.getState().pagination.pageSize)}
              onValueChange={(value) => {
                table.setPageSize(Number(value));
=======
      {!isLoading && rsvpsPaginated && (
        <div className="flex items-center justify-between gap-3 pt-4 border-t">
          <div className="flex items-center gap-4">
            <div className="text-sm text-foreground/70">
              {!rsvps || rsvps.length === 0 ? (
                <span>No RSVPs found{hasActiveFilters && " (filtered)"}</span>
              ) : (
                <span>
                  Showing {startItem}-{endItem} of {totalCount || "?"} RSVPs
                  {hasActiveFilters && " (filtered)"}
                </span>
              )}
            </div>
            <Select
              value={String(pageSize)}
              onValueChange={(value) => {
                const params = new URLSearchParams(searchParams as any);
                params.set("pageSize", value);
                router.replace(`/host/rsvps?${params.toString()}`, {
                  scroll: false,
                });
                setCursor(null);
                setCursorHistory([]);
>>>>>>> f38ad59b
              }}
            >
              {[10, 20, 50, 100].map((number) => (
                <SelectOption key={number} value={String(number)}>
<<<<<<< HEAD
                  {number} / page
                </SelectOption>
              ))}
            </Select>
            <Button
              variant="outline"
              size="sm"
              onClick={() => table.previousPage()}
              disabled={!table.getCanPreviousPage()}
            >
              Previous
            </Button>
            <Button
              variant="outline"
              size="sm"
              onClick={() => table.nextPage()}
              disabled={!table.getCanNextPage()}
            >
              Next
            </Button>
=======
                  {number} per page
                </SelectOption>
              ))}
            </Select>
          </div>
          <div className="flex items-center gap-4">
            <Pagination className="justify-end">
              <PaginationContent className="gap-1 sm:gap-2">
                <PaginationItem>
                  <PaginationPrevious
                    onClick={goToPreviousPage}
                    className={cn(
                      "h-8 w-8 sm:h-9 sm:w-auto sm:px-3",
                      cursor === null && cursorHistory.length === 0
                        ? "pointer-events-none opacity-50"
                        : "cursor-pointer",
                    )}
                  />
                </PaginationItem>

                <div className="flex items-center gap-2">
                  <span className="text-sm text-muted-foreground">
                    Page {currentPage}
                  </span>
                </div>

                <PaginationItem>
                  <PaginationNext
                    onClick={goToNextPage}
                    className={cn(
                      "h-8 w-8 sm:h-9 sm:w-auto sm:px-3",
                      rsvpsPaginated?.isDone || !rsvpsPaginated?.nextCursor
                        ? "pointer-events-none opacity-50"
                        : "cursor-pointer",
                    )}
                  />
                </PaginationItem>
              </PaginationContent>
            </Pagination>
>>>>>>> f38ad59b
          </div>
        </div>
      )}

      <Dialog open={showQR} onOpenChange={setShowQR}>
        <DialogContent>
          <DialogHeader>
            <DialogTitle>Guest QR Code</DialogTitle>
            <DialogDescription>
              QR code for guest entry. Show this at the door for admission.
            </DialogDescription>
          </DialogHeader>
          {qr && (
            <div className="flex flex-col items-center gap-3 py-2">
              <QRCode value={qr.url} size={200} />

              {/* Status and List Key Info */}
              <div className="flex flex-col items-center gap-2">
                <div className="flex items-center gap-2">
                  <span className="text-sm font-medium">Status:</span>
                  <span
                    className={`inline-block rounded px-2 py-0.5 text-xs ${
                      qr.status === "disabled"
                        ? "bg-gray-200 text-gray-800"
                        : qr.status === "redeemed"
                          ? "bg-blue-100 text-blue-800"
                          : qr.status === "issued"
                            ? "bg-purple-100 text-purple-800"
                            : "bg-foreground/10 text-foreground/80"
                    }`}
                  >
                    {qr.status === "disabled"
                      ? "Disabled"
                      : qr.status === "redeemed"
                        ? "Redeemed"
                        : qr.status === "issued"
                          ? "Issued"
                          : "Unknown"}
                  </span>
                </div>

                {qr.listKey && (
                  <div className="flex items-center gap-2">
                    <span className="text-sm font-medium">List:</span>
                    <span className="text-sm">{qr.listKey.toUpperCase()}</span>
                  </div>
                )}
              </div>

              <div className="text-xs break-all text-center text-foreground/70">
                {qr.url}
              </div>

              {qr.status === "disabled" && (
                <div className="text-xs text-red-600 text-center font-medium">
                  ⚠️ This QR code is disabled and cannot be redeemed
                </div>
              )}

              {qr.status === "redeemed" && (
                <div className="text-xs text-blue-600 text-center font-medium">
                  ✅ This QR code has already been redeemed
                </div>
              )}

              <div className="flex gap-2">
                <Button
                  size="sm"
                  variant="outline"
                  onClick={async () => {
                    await navigator.clipboard.writeText(qr.url);
                    toast.success("Link copied");
                  }}
                >
                  Copy link
                </Button>
                <Button size="sm" onClick={() => setShowQR(false)}>
                  Close
                </Button>
              </div>
            </div>
          )}
        </DialogContent>
      </Dialog>
    </div>
  );
}<|MERGE_RESOLUTION|>--- conflicted
+++ resolved
@@ -1,14 +1,9 @@
 "use client";
 import React from "react";
 import { useRouter, useSearchParams } from "next/navigation";
-<<<<<<< HEAD
-import { useMutation, useQuery } from "@tanstack/react-query";
-import { convexQuery, useConvexMutation } from "@convex-dev/react-query";
-=======
 import { useMutation } from "@tanstack/react-query";
 import { useConvexMutation } from "@convex-dev/react-query";
 import { useQuery } from "convex/react";
->>>>>>> f38ad59b
 import { api } from "@convex/_generated/api";
 import type { Id } from "@convex/_generated/dataModel";
 import { Select, SelectOption } from "@/components/ui/select";
@@ -105,16 +100,8 @@
   const router = useRouter();
   const searchParams = useSearchParams();
 
-<<<<<<< HEAD
-  // Convert to TanStack Query
-  const eventsQuery = useQuery({
-    ...convexQuery(api.events.listAll, {}),
-  });
-  const events = eventsQuery.data;
-=======
   // Use Convex queries
   const events = useQuery(api.events.listAll, {});
->>>>>>> f38ad59b
   const eventsSorted = (events ?? [])
     .slice()
     .sort((a: any, b: any) => (b.eventDate ?? 0) - (a.eventDate ?? 0));
@@ -138,31 +125,6 @@
   }, [eventId]);
   */
 
-<<<<<<< HEAD
-  const rsvpsQuery = useQuery({
-    ...convexQuery(
-      api.rsvps.listForEvent,
-      eventId ? { eventId: eventId as Id<"events"> } : "skip"
-    ),
-  });
-  const rsvps = rsvpsQuery.data;
-
-  const currentEventQuery = useQuery({
-    ...convexQuery(
-      api.events.get,
-      eventId ? { eventId: eventId as Id<"events"> } : "skip"
-    ),
-  });
-  const currentEvent = currentEventQuery.data;
-
-  const listCredentialsQuery = useQuery({
-    ...convexQuery(
-      api.credentials.getCredsForEvent,
-      eventId ? { eventId: eventId as Id<"events"> } : "skip"
-    ),
-  });
-  const listCredentials = listCredentialsQuery.data;
-=======
   // Cursor-based pagination state with history for Previous button
   const [cursor, setCursor] = React.useState<string | null>(null);
   const [cursorHistory, setCursorHistory] = React.useState<(string | null)[]>(
@@ -264,7 +226,6 @@
         }
       : "skip",
   );
->>>>>>> f38ad59b
   // Convert mutations to TanStack Query
   const approveMutation = useMutation({
     mutationFn: useConvexMutation(api.approvals.approve),
@@ -287,8 +248,6 @@
   const deleteRsvpCompleteMutation = useMutation({
     mutationFn: useConvexMutation(api.rsvps.deleteRsvpComplete),
   });
-<<<<<<< HEAD
-=======
 
   // Bulk mutations
   const bulkUpdateListKeyMutation = useMutation({
@@ -303,7 +262,6 @@
   const bulkDeleteRsvpsMutation = useMutation({
     mutationFn: useConvexMutation(api.rsvps.bulkDeleteRsvps),
   });
->>>>>>> f38ad59b
   const [sorting, setSorting] = React.useState<SortingState>([
     { id: "guest", desc: false },
   ]);
@@ -539,15 +497,12 @@
               rsvp.contact?.phone ||
               "Guest";
 
-<<<<<<< HEAD
-=======
             // Add to loading state
             setLoadingListUpdates((prev) => new Set(prev).add(rsvp.id));
 
             // Show updating toast for single update
             toast.info(`Updating ${guestName}'s list...`);
 
->>>>>>> f38ad59b
             updateRsvpListKeyMutation.mutate(
               {
                 rsvpId: rsvp.id,
@@ -558,25 +513,18 @@
                   toast.success(
                     `Changed ${guestName}'s list to '${newListKey.toUpperCase()}'`,
                   );
-<<<<<<< HEAD
-=======
                   // Remove from loading state
                   setLoadingListUpdates((prev) => {
                     const next = new Set(prev);
                     next.delete(rsvp.id);
                     return next;
                   });
->>>>>>> f38ad59b
                 },
                 onError: (error) => {
                   toast.error(
                     `Failed to update ${guestName}'s list: ` +
                       (error as Error).message,
                   );
-<<<<<<< HEAD
-                },
-              }
-=======
                   // Remove from loading state
                   setLoadingListUpdates((prev) => {
                     const next = new Set(prev);
@@ -585,7 +533,6 @@
                   });
                 },
               },
->>>>>>> f38ad59b
             );
           };
 
@@ -601,19 +548,10 @@
                   variant="outline"
                   size="xs"
                   className="h-6 px-2 text-xs"
-<<<<<<< HEAD
-                  disabled={updateRsvpListKeyMutation.isPending}
-                >
-                  {updateRsvpListKeyMutation.isPending && (
-                    <Spinner className="mr-1 h-3 w-3" />
-                  )}
-                  {currentListKey?.toUpperCase()}
-=======
                   disabled={isUpdatingList}
                 >
                   {isUpdatingList && <Spinner className="mr-1 h-3 w-3" />}
                   {!isUpdatingList && currentListKey?.toUpperCase()}
->>>>>>> f38ad59b
                 </Button>
               </DropdownMenuTrigger>
               <DropdownMenuContent>
@@ -687,15 +625,12 @@
               rsvp.contact?.phone ||
               "Guest";
 
-<<<<<<< HEAD
-=======
             // Add to loading state
             setLoadingApprovalUpdates((prev) => new Set(prev).add(rsvp.id));
 
             // Show updating toast for single update
             toast.info(`Updating ${guestName}'s approval status...`);
 
->>>>>>> f38ad59b
             updateRsvpCompleteMutation.mutate(
               {
                 rsvpId: rsvp.id,
@@ -705,9 +640,6 @@
                 onSuccess: () => {
                   const statusText =
                     newStatus.charAt(0).toUpperCase() + newStatus.slice(1);
-<<<<<<< HEAD
-                  toast.success(`Changed ${guestName}'s RSVP to '${statusText}'`);
-=======
                   toast.success(
                     `Changed ${guestName}'s RSVP to '${statusText}'`,
                   );
@@ -717,17 +649,12 @@
                     next.delete(rsvp.id);
                     return next;
                   });
->>>>>>> f38ad59b
                 },
                 onError: (error) => {
                   toast.error(
                     `Failed to update ${guestName}'s approval status: ` +
                       (error as Error).message,
                   );
-<<<<<<< HEAD
-                },
-              }
-=======
                   // Remove from loading state
                   setLoadingApprovalUpdates((prev) => {
                     const next = new Set(prev);
@@ -736,7 +663,6 @@
                   });
                 },
               },
->>>>>>> f38ad59b
             );
           };
 
@@ -759,22 +685,12 @@
                   variant="outline"
                   size="xs"
                   className={cn(getStatusColor(currentApprovalStatus))}
-<<<<<<< HEAD
-                  disabled={updateRsvpCompleteMutation.isPending}
-                >
-                  {updateRsvpCompleteMutation.isPending && (
-                    <Spinner className="mr-1 h-3 w-3" />
-                  )}
-                  {currentApprovalStatus.charAt(0).toUpperCase() +
-                    currentApprovalStatus.slice(1)}
-=======
                   disabled={isUpdatingApproval}
                 >
                   {isUpdatingApproval && <Spinner className="mr-1 h-3 w-3" />}
                   {!isUpdatingApproval &&
                     currentApprovalStatus.charAt(0).toUpperCase() +
                       currentApprovalStatus.slice(1)}
->>>>>>> f38ad59b
                 </Button>
               </DropdownMenuTrigger>
               <DropdownMenuContent>
@@ -826,15 +742,12 @@
               rsvp.contact?.phone ||
               "Guest";
 
-<<<<<<< HEAD
-=======
             // Add to loading state
             setLoadingTicketUpdates((prev) => new Set(prev).add(rsvp.id));
 
             // Show updating toast for single update
             toast.info(`Updating ${guestName}'s ticket status...`);
 
->>>>>>> f38ad59b
             updateRsvpCompleteMutation.mutate(
               {
                 rsvpId: rsvp.id,
@@ -843,9 +756,6 @@
               {
                 onSuccess: () => {
                   const statusText = getTicketStatusLabel(newStatus);
-<<<<<<< HEAD
-                  toast.success(`Changed ${guestName}'s ticket to '${statusText}'`);
-=======
                   toast.success(
                     `Changed ${guestName}'s ticket to '${statusText}'`,
                   );
@@ -855,17 +765,12 @@
                     next.delete(rsvp.id);
                     return next;
                   });
->>>>>>> f38ad59b
                 },
                 onError: (error) => {
                   toast.error(
                     `Failed to update ${guestName}'s ticket status: ` +
                       (error as Error).message,
                   );
-<<<<<<< HEAD
-                },
-              }
-=======
                   // Remove from loading state
                   setLoadingTicketUpdates((prev) => {
                     const next = new Set(prev);
@@ -874,7 +779,6 @@
                   });
                 },
               },
->>>>>>> f38ad59b
             );
           };
 
@@ -913,20 +817,11 @@
                   variant="outline"
                   size="xs"
                   className={cn(getTicketStatusColor(currentTicketStatus))}
-<<<<<<< HEAD
-                  disabled={isRedeemed || updateRsvpCompleteMutation.isPending}
-                >
-                  {updateRsvpCompleteMutation.isPending && (
-                    <Spinner className="mr-1 h-3 w-3" />
-                  )}
-                  {getTicketStatusLabel(currentTicketStatus)}
-=======
                   disabled={isRedeemed || isUpdatingTicket}
                 >
                   {isUpdatingTicket && <Spinner className="mr-1 h-3 w-3" />}
                   {!isUpdatingTicket &&
                     getTicketStatusLabel(currentTicketStatus)}
->>>>>>> f38ad59b
                 </Button>
               </DropdownMenuTrigger>
               <DropdownMenuContent>
@@ -1014,11 +909,7 @@
                     "Failed to save changes: " + (error as Error).message,
                   );
                 },
-<<<<<<< HEAD
-              }
-=======
               },
->>>>>>> f38ad59b
             );
           };
 
@@ -1037,17 +928,11 @@
                   toast.success("RSVP deleted successfully");
                 },
                 onError: (error) => {
-<<<<<<< HEAD
-                  toast.error("Failed to delete RSVP: " + (error as Error).message);
-                },
-              }
-=======
                   toast.error(
                     "Failed to delete RSVP: " + (error as Error).message,
                   );
                 },
               },
->>>>>>> f38ad59b
             );
           };
 
@@ -1440,10 +1325,6 @@
     // Remove getPaginationRowModel() for manual pagination
   });
 
-<<<<<<< HEAD
-  // Check if any main queries are loading
-  const isLoading = eventsQuery.isLoading || rsvpsQuery.isLoading || currentEventQuery.isLoading;
-=======
   // Selection state management (computed values after table creation)
   const currentPageRows = table.getRowModel().rows;
   const currentPageIds = currentPageRows.map((row) => row.original.id);
@@ -1594,7 +1475,6 @@
     window.URL.revokeObjectURL(url);
     toast.success("CSV exported successfully");
   };
->>>>>>> f38ad59b
 
   return (
     <div className="flex-1 space-y-4">
@@ -1884,8 +1764,6 @@
         </div>
       )}
 
-<<<<<<< HEAD
-=======
       {/* Bulk Actions Bar */}
       {selectedRows.size > 0 && (
         <div className="flex items-center justify-between bg-muted/50 border rounded-md p-3">
@@ -2016,7 +1894,6 @@
         </div>
       )}
 
->>>>>>> f38ad59b
       {isLoading ? (
         <TableSkeleton rows={10} columns={8} />
       ) : (
@@ -2048,26 +1925,14 @@
                   changes &&
                   (changes.currentApprovalStatus !==
                     changes.originalApprovalStatus ||
-<<<<<<< HEAD
-                    changes.currentTicketStatus !== changes.originalTicketStatus);
-=======
                     changes.currentTicketStatus !==
                       changes.originalTicketStatus);
 
                 const isSelected = selectedRows.has(rsvp.id);
->>>>>>> f38ad59b
 
                 return (
                   <tr
                     key={row.id}
-<<<<<<< HEAD
-                    className={`border-t border-foreground/10 ${
-                      hasChanges ? "bg-yellow-50 border-yellow-200" : ""
-                    }`}
-                  >
-                    {row.getVisibleCells().map((cell) => (
-                      <td key={cell.id} className="px-2 py-1">
-=======
                     className={cn(
                       "border-t border-foreground/10 transition-colors hover:bg-muted/50",
                       hasChanges && "bg-yellow-50 border-yellow-200",
@@ -2097,7 +1962,6 @@
                             : undefined
                         }
                       >
->>>>>>> f38ad59b
                         {flexRender(
                           cell.column.columnDef.cell,
                           cell.getContext(),
@@ -2112,19 +1976,6 @@
         </div>
       )}
 
-<<<<<<< HEAD
-      {!isLoading && (
-        <div className="flex items-center justify-between gap-3">
-          <div className="text-xs text-foreground/70">
-            Page {table.getState().pagination.pageIndex + 1} of{" "}
-            {table.getPageCount() || 1}
-          </div>
-          <div className="flex items-center gap-2">
-            <Select
-              value={String(table.getState().pagination.pageSize)}
-              onValueChange={(value) => {
-                table.setPageSize(Number(value));
-=======
       {!isLoading && rsvpsPaginated && (
         <div className="flex items-center justify-between gap-3 pt-4 border-t">
           <div className="flex items-center gap-4">
@@ -2148,33 +1999,10 @@
                 });
                 setCursor(null);
                 setCursorHistory([]);
->>>>>>> f38ad59b
               }}
             >
               {[10, 20, 50, 100].map((number) => (
                 <SelectOption key={number} value={String(number)}>
-<<<<<<< HEAD
-                  {number} / page
-                </SelectOption>
-              ))}
-            </Select>
-            <Button
-              variant="outline"
-              size="sm"
-              onClick={() => table.previousPage()}
-              disabled={!table.getCanPreviousPage()}
-            >
-              Previous
-            </Button>
-            <Button
-              variant="outline"
-              size="sm"
-              onClick={() => table.nextPage()}
-              disabled={!table.getCanNextPage()}
-            >
-              Next
-            </Button>
-=======
                   {number} per page
                 </SelectOption>
               ))}
@@ -2214,7 +2042,6 @@
                 </PaginationItem>
               </PaginationContent>
             </Pagination>
->>>>>>> f38ad59b
           </div>
         </div>
       )}
