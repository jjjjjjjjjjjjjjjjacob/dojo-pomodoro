"use client";
import React from "react";
import { useRouter } from "next/navigation";
import { useAction } from "convex/react";
import { api } from "@convex/_generated/api";
import { useForm } from "react-hook-form";
<<<<<<< HEAD
=======
import {
  Form,
  FormField,
  FormItem,
  FormLabel,
  FormControl,
  FormMessage,
  FormDescription,
} from "@/components/ui/form";
import { Input } from "@/components/ui/input";
>>>>>>> b0e21a51
import { Button } from "@/components/ui/button";
import { Input } from "@/components/ui/input";
import { HostEventForm } from "@/components/host-event-form";
import {
  CustomFieldsEditor,
  type CustomFieldDef,
} from "@/components/custom-fields-builder";
import { createTimestamp } from "@/lib/date-utils";
import { toast } from "sonner";
<<<<<<< HEAD
import { EventFormData } from "@/lib/types";

type ListRow = { listKey: string; password: string };

function validateCreate(values: EventFormData, lists: ListRow[]): string[] {
  const errs: string[] = [];
  if (!values.name?.trim()) errs.push("Name is required");
  if (!values.hosts?.trim()) errs.push("Hosts are required");
  if (!values.location?.trim()) errs.push("Location is required");
  if (!values.eventDate) errs.push("Event date is required");
  const filtered = lists.filter(
    (list) => list.listKey?.trim() && list.password?.trim(),
  );
  if (filtered.length === 0) errs.push("Add at least one list/password");
  return errs;
=======
import {
  ApplicationError,
  EventFormData,
  ListCredentialInput,
  CustomField,
} from "@/lib/types";
import {
  EVENT_THEME_DEFAULT_BACKGROUND_COLOR,
  EVENT_THEME_DEFAULT_TEXT_COLOR,
  isValidHexColor,
  normalizeHexColorInput,
} from "@/lib/event-theme";

function validateCreate(values: EventFormData): string[] {
  const validationErrors: string[] = [];
  if (!values.name?.trim()) validationErrors.push("Name is required");
  if (!values.hosts?.trim()) validationErrors.push("Hosts are required");
  if (!values.location?.trim()) validationErrors.push("Location is required");
  if (!values.eventDate) validationErrors.push("Event date is required");
  const lists: ListCredentialInput[] = values.lists || [];
  const filteredLists = lists.filter(
    (list) => list.listKey?.trim() && list.password?.trim(),
  );
  if (filteredLists.length === 0) {
    validationErrors.push("Add at least one list/password");
  }
  if (
    values.themeBackgroundColor &&
    !isValidHexColor(values.themeBackgroundColor)
  ) {
    validationErrors.push(
      "Background color must be a valid hex color (e.g. #FFFFFF)",
    );
  }
  if (values.themeTextColor && !isValidHexColor(values.themeTextColor)) {
    validationErrors.push(
      "Text color must be a valid hex color (e.g. #EF4444)",
    );
  }
  return validationErrors;
>>>>>>> b0e21a51
}

export default function NewEventClient() {
  const router = useRouter();
  const create = useAction(api.eventsNode.create);
  const form = useForm<EventFormData>({
    defaultValues: {
      name: "",
      secondaryTitle: "",
      hosts: "",
      location: "",
      eventDate: "",
      eventTime: "19:00",
      eventTimezone: Intl.DateTimeFormat().resolvedOptions().timeZone,
      flyerStorageId: null,
      maxAttendees: 1,
<<<<<<< HEAD
=======
      lists: [
        { listKey: "vip", password: "" },
        { listKey: "ga", password: "" },
      ],
      customFieldsJson: "[]",
      themeBackgroundColor: EVENT_THEME_DEFAULT_BACKGROUND_COLOR,
      themeTextColor: EVENT_THEME_DEFAULT_TEXT_COLOR,
>>>>>>> b0e21a51
    },
  });

  const flyerStorageId = form.watch("flyerStorageId") ?? null;
  const [lists, setLists] = React.useState<ListRow[]>([
    { listKey: "vip", password: "" },
    { listKey: "ga", password: "" },
  ]);
  const [customFields, setCustomFields] = React.useState<CustomFieldDef[]>([]);

<<<<<<< HEAD
  const addList = () =>
    setLists((current) => [...current, { listKey: "", password: "" }]);
  const setList = (index: number, key: keyof ListRow, value: string) => {
    setLists((current) =>
      current.map((item, idx) =>
        idx === index ? { ...item, [key]: value } : item,
      ),
    );
=======
  const addList = () => {
    const existingLists = form.getValues("lists") || [];
    form.setValue("lists", [
      ...existingLists,
      { listKey: "", password: "" },
    ]);
  };

  const setList = (
    listIndex: number,
    key: "listKey" | "password",
    value: string,
  ) => {
    const existingLists = form.getValues("lists") || [];
    const updatedLists = existingLists.map((list, index) =>
      index === listIndex ? { ...list, [key]: value } : list,
    );
    form.setValue("lists", updatedLists);
  };

  const removeList = (listIndex: number) => {
    const existingLists = form.getValues("lists") || [];
    const updatedLists = existingLists.filter(
      (_list, index) => index !== listIndex,
    );
    form.setValue("lists", updatedLists);
>>>>>>> b0e21a51
  };
  const removeList = (index: number) =>
    setLists((current) => current.filter((_, idx) => idx !== index));

  const onSubmit = async (values: EventFormData) => {
<<<<<<< HEAD
    const errs = validateCreate(values, lists);
    if (errs.length) {
      errs.forEach((e) => toast.error(e));
=======
    const validationErrors = validateCreate(values);
    if (validationErrors.length) {
      validationErrors.forEach((errorMessage) => toast.error(errorMessage));
>>>>>>> b0e21a51
      return;
    }
    try {
      const hostEmails = values.hosts
        .split(",")
        .map((email) => email.trim())
        .filter(Boolean);
<<<<<<< HEAD
      const dt = createTimestamp(
        values.eventDate,
        values.eventTime,
        values.eventTimezone,
      );
      const listsFiltered = lists
        .map((list) => ({
          listKey: list.listKey.trim(),
          password: list.password.trim(),
        }))
        .filter((list) => list.listKey && list.password);
      const trimmedSecondaryTitle = values.secondaryTitle?.trim() ?? "";
      await create({
        name: values.name.trim(),
        secondaryTitle: trimmedSecondaryTitle || undefined,
        hosts: hostArr,
        location: values.location.trim(),
        flyerStorageId: values.flyerStorageId || undefined,
        eventDate: dt,
        eventTimezone: values.eventTimezone,
        maxAttendees: values.maxAttendees,
        lists: listsFiltered,
        customFields: customFields.map((field) => ({
          key: field.key.trim(),
          label: field.label.trim(),
          placeholder: field.placeholder?.trim()
            ? field.placeholder.trim()
            : undefined,
          required: field.required ?? false,
          copyEnabled: field.copyEnabled ?? false,
          prependUrl: field.prependUrl?.trim()
            ? field.prependUrl.trim()
            : undefined,
          trimWhitespace: field.trimWhitespace !== false,
        })),
=======
      const [yearString, monthString, dayString] = (values.eventDate || "").split("-");
      const [hourString, minuteString] = (values.eventTime || "00:00").split(":");
      // Create date in UTC to avoid timezone issues during storage/display
      const eventTimestamp = new Date(
        Date.UTC(
          Number(yearString),
          Number(monthString) - 1,
          Number(dayString),
          Number(hourString) || 0,
          Number(minuteString) || 0,
        ),
      ).getTime();
      const filteredLists = (values.lists || []).filter(
        (list) => list.listKey?.trim() && list.password?.trim(),
      );
      const customFields: CustomField[] = JSON.parse(
        values.customFieldsJson || "[]",
      );
      const normalizedThemeBackgroundColor =
        normalizeHexColorInput(values.themeBackgroundColor) ??
        EVENT_THEME_DEFAULT_BACKGROUND_COLOR;
      const normalizedThemeTextColor =
        normalizeHexColorInput(values.themeTextColor) ??
        EVENT_THEME_DEFAULT_TEXT_COLOR;
      await create({
        name: values.name.trim(),
        hosts: hostEmails,
        location: values.location.trim(),
        flyerStorageId: values.flyerStorageId || undefined,
        eventDate: eventTimestamp,
        maxAttendees: values.maxAttendees,
        lists: filteredLists,
        customFields,
        themeBackgroundColor: normalizedThemeBackgroundColor,
        themeTextColor: normalizedThemeTextColor,
>>>>>>> b0e21a51
      });
      toast.success("Event created");
      router.replace("/host/events?created=1");
    } catch (error: unknown) {
      const errorDetails = error as ApplicationError | Error;
      toast.error(errorDetails?.message || "Failed to create event");
    }
  };

  return (
    <div className="flex-1 space-y-4">
      <div className="flex items-center justify-between">
        <div>
          <h2 className="text-3xl font-bold tracking-tight">Create Event</h2>
          <p className="text-muted-foreground">
            Set up a new event with custom fields and guest lists
          </p>
        </div>
      </div>

      <div className="max-w-2xl space-y-6">
<<<<<<< HEAD
        <HostEventForm
          form={form}
          onSubmit={onSubmit}
          submitLabel="Create Event"
          submittingLabel="Creating Event..."
          isSubmitting={form.formState.isSubmitting}
          flyerStorageId={flyerStorageId}
          onFlyerChange={(value) =>
            form.setValue("flyerStorageId", value, { shouldDirty: true })
          }
          listsSection={
            <div className="rounded-lg border bg-card p-4 space-y-4">
=======
      <Form {...form}>
        <form onSubmit={form.handleSubmit(onSubmit)} className="space-y-6">
          {/* Event Basic Info */}
          <div className="rounded-lg border bg-card p-4 space-y-4">
            <h3 className="font-medium text-sm text-muted-foreground">
              EVENT DETAILS
            </h3>
            <div className="grid grid-cols-1 md:grid-cols-2 gap-4">
              <FormField
                control={form.control}
                name="name"
                rules={{ required: "Name is required" }}
                render={({ field }) => (
                  <FormItem>
                    <FormLabel>Event Name</FormLabel>
                    <FormControl>
                      <Input placeholder="Enter event name" {...field} />
                    </FormControl>
                    <FormMessage />
                  </FormItem>
                )}
              />
              <FormField
                control={form.control}
                name="location"
                rules={{ required: "Location is required" }}
                render={({ field }) => (
                  <FormItem>
                    <FormLabel>Location</FormLabel>
                    <FormControl>
                      <Input placeholder="Enter venue or location" {...field} />
                    </FormControl>
                    <FormMessage />
                  </FormItem>
                )}
              />
              <FormField
                control={form.control}
                name="themeBackgroundColor"
                render={({ field }) => (
                  <FormItem>
                    <FormLabel>Background Color</FormLabel>
                    <FormDescription>
                      Applied to event, RSVP, and ticket pages.
                    </FormDescription>
                    <FormControl>
                      <Input
                        type="color"
                        value={
                          field.value ?? EVENT_THEME_DEFAULT_BACKGROUND_COLOR
                        }
                        onChange={(event) => field.onChange(event.target.value)}
                        className="h-10 w-full cursor-pointer p-1"
                      />
                    </FormControl>
                    <FormMessage />
                  </FormItem>
                )}
              />
              <FormField
                control={form.control}
                name="themeTextColor"
                render={({ field }) => (
                  <FormItem>
                    <FormLabel>Primary Text Color</FormLabel>
                    <FormDescription>
                      Updates headings and buttons across guest pages.
                    </FormDescription>
                    <FormControl>
                      <Input
                        type="color"
                        value={field.value ?? EVENT_THEME_DEFAULT_TEXT_COLOR}
                        onChange={(event) => field.onChange(event.target.value)}
                        className="h-10 w-full cursor-pointer p-1"
                      />
                    </FormControl>
                    <FormMessage />
                  </FormItem>
                )}
              />
            </div>
            <FormField
              control={form.control}
              name="hosts"
              rules={{ required: "Hosts are required" }}
              render={({ field }) => (
                <FormItem>
                  <FormLabel>Host Emails (comma-separated)</FormLabel>
                  <FormControl>
                    <Input
                      placeholder="host1@example.com, host2@example.com"
                      {...field}
                    />
                  </FormControl>
                  <FormMessage />
                </FormItem>
              )}
            />
          </div>

          {/* Date, Time & Capacity */}
          <div className="rounded-lg border bg-card p-4 space-y-4">
            <h3 className="font-medium text-sm text-muted-foreground">
              DATE & CAPACITY
            </h3>
            <div className="grid grid-cols-1 md:grid-cols-3 gap-4">
              <FormField
                control={form.control}
                name="eventDate"
                rules={{ required: "Event date is required" }}
                render={({ field }) => (
                  <FormItem>
                    <FormLabel>Date</FormLabel>
                    <FormControl>
                      <Input type="date" {...field} />
                    </FormControl>
                    <FormMessage />
                  </FormItem>
                )}
              />
              <FormField
                control={form.control}
                name="eventTime"
                render={({ field }) => (
                  <FormItem>
                    <FormLabel>Time</FormLabel>
                    <FormControl>
                      <Input type="time" step={60} {...field} />
                    </FormControl>
                  </FormItem>
                )}
              />
              <FormField
                control={form.control}
                name="maxAttendees"
                render={({ field }) => (
                  <FormItem className="w-36 sm:ml-auto">
                    <FormLabel>Max Attendees</FormLabel>
                    <FormControl>
                      <Select
                        value={field.value?.toString() || "1"}
                        onValueChange={(value) =>
                          field.onChange(parseInt(value, 10))
                        }
                      >
                        <SelectOption value="1">1 (No plus-ones)</SelectOption>
                        <SelectOption value="2">2</SelectOption>
                        <SelectOption value="3">3</SelectOption>
                        <SelectOption value="4">4</SelectOption>
                        <SelectOption value="5">5</SelectOption>
                        <SelectOption value="6">6</SelectOption>
                      </Select>
                    </FormControl>
                    <FormMessage />
                  </FormItem>
                )}
              />
            </div>
          </div>

          {/* Flyer */}
          <div className="rounded-lg border bg-card p-4 space-y-4">
            <h3 className="font-medium text-sm text-muted-foreground">
              EVENT FLYER
            </h3>
            <FormField
              control={form.control}
              name="flyerStorageId"
              render={({ field }) => (
                <FormItem>
                  <FormLabel>Upload Flyer (Optional)</FormLabel>
                  <FormControl>
                    <FlyerUpload
                      value={field.value || null}
                      onChange={(v) => field.onChange(v)}
                    />
                  </FormControl>
                </FormItem>
              )}
            />
          </div>
          {/* Access Lists & Passwords */}
          <div className="rounded-lg border bg-card p-4 space-y-4">
>>>>>>> b0e21a51
            <h3 className="font-medium text-sm text-muted-foreground">
              ACCESS LISTS & PASSWORDS
            </h3>
            <div className="space-y-3">
              {lists.map((list, idx) => (
                <div
                  key={idx}
                  className="flex gap-3 items-end p-3 rounded-lg border bg-background"
                >
                  <div className="flex flex-col w-full">
                    <label className="text-xs font-medium text-muted-foreground">
                      List Name
                    </label>
                    <Input
                      placeholder="e.g. vip, general, backstage"
                      value={list.listKey}
                      onChange={(e) => setList(idx, "listKey", e.target.value)}
                    />
                  </div>
                  <div className="flex w-full flex-col">
                    <label className="text-xs font-medium text-muted-foreground">
                      Password
                    </label>
                    <Input
                      placeholder="Enter secure password"
                      value={list.password}
                      onChange={(e) => setList(idx, "password", e.target.value)}
                    />
                  </div>
                  <Button
                    type="button"
                    variant="outline"
                    onClick={() => removeList(idx)}
                    className="h-10"
                  >
                    Remove
                  </Button>
                </div>
              ))}
              <Button
                type="button"
                variant="outline"
                size="sm"
                onClick={addList}
                className="w-full"
              >
                + Add Another List
              </Button>
            </div>
            </div>
          }
          customFieldsSection={
            <CustomFieldsEditor onChange={setCustomFields} />
          }
        />
      </div>
    </div>
  );
}<|MERGE_RESOLUTION|>--- conflicted
+++ resolved
@@ -4,19 +4,6 @@
 import { useAction } from "convex/react";
 import { api } from "@convex/_generated/api";
 import { useForm } from "react-hook-form";
-<<<<<<< HEAD
-=======
-import {
-  Form,
-  FormField,
-  FormItem,
-  FormLabel,
-  FormControl,
-  FormMessage,
-  FormDescription,
-} from "@/components/ui/form";
-import { Input } from "@/components/ui/input";
->>>>>>> b0e21a51
 import { Button } from "@/components/ui/button";
 import { Input } from "@/components/ui/input";
 import { HostEventForm } from "@/components/host-event-form";
@@ -26,29 +13,7 @@
 } from "@/components/custom-fields-builder";
 import { createTimestamp } from "@/lib/date-utils";
 import { toast } from "sonner";
-<<<<<<< HEAD
-import { EventFormData } from "@/lib/types";
-
-type ListRow = { listKey: string; password: string };
-
-function validateCreate(values: EventFormData, lists: ListRow[]): string[] {
-  const errs: string[] = [];
-  if (!values.name?.trim()) errs.push("Name is required");
-  if (!values.hosts?.trim()) errs.push("Hosts are required");
-  if (!values.location?.trim()) errs.push("Location is required");
-  if (!values.eventDate) errs.push("Event date is required");
-  const filtered = lists.filter(
-    (list) => list.listKey?.trim() && list.password?.trim(),
-  );
-  if (filtered.length === 0) errs.push("Add at least one list/password");
-  return errs;
-=======
-import {
-  ApplicationError,
-  EventFormData,
-  ListCredentialInput,
-  CustomField,
-} from "@/lib/types";
+import { ApplicationError, EventFormData } from "@/lib/types";
 import {
   EVENT_THEME_DEFAULT_BACKGROUND_COLOR,
   EVENT_THEME_DEFAULT_TEXT_COLOR,
@@ -56,13 +21,14 @@
   normalizeHexColorInput,
 } from "@/lib/event-theme";
 
-function validateCreate(values: EventFormData): string[] {
+type ListRow = { listKey: string; password: string };
+
+function validateCreate(values: EventFormData, lists: ListRow[]): string[] {
   const validationErrors: string[] = [];
   if (!values.name?.trim()) validationErrors.push("Name is required");
   if (!values.hosts?.trim()) validationErrors.push("Hosts are required");
   if (!values.location?.trim()) validationErrors.push("Location is required");
   if (!values.eventDate) validationErrors.push("Event date is required");
-  const lists: ListCredentialInput[] = values.lists || [];
   const filteredLists = lists.filter(
     (list) => list.listKey?.trim() && list.password?.trim(),
   );
@@ -83,7 +49,6 @@
     );
   }
   return validationErrors;
->>>>>>> b0e21a51
 }
 
 export default function NewEventClient() {
@@ -100,16 +65,8 @@
       eventTimezone: Intl.DateTimeFormat().resolvedOptions().timeZone,
       flyerStorageId: null,
       maxAttendees: 1,
-<<<<<<< HEAD
-=======
-      lists: [
-        { listKey: "vip", password: "" },
-        { listKey: "ga", password: "" },
-      ],
-      customFieldsJson: "[]",
       themeBackgroundColor: EVENT_THEME_DEFAULT_BACKGROUND_COLOR,
       themeTextColor: EVENT_THEME_DEFAULT_TEXT_COLOR,
->>>>>>> b0e21a51
     },
   });
 
@@ -120,7 +77,6 @@
   ]);
   const [customFields, setCustomFields] = React.useState<CustomFieldDef[]>([]);
 
-<<<<<<< HEAD
   const addList = () =>
     setLists((current) => [...current, { listKey: "", password: "" }]);
   const setList = (index: number, key: keyof ListRow, value: string) => {
@@ -129,48 +85,14 @@
         idx === index ? { ...item, [key]: value } : item,
       ),
     );
-=======
-  const addList = () => {
-    const existingLists = form.getValues("lists") || [];
-    form.setValue("lists", [
-      ...existingLists,
-      { listKey: "", password: "" },
-    ]);
-  };
-
-  const setList = (
-    listIndex: number,
-    key: "listKey" | "password",
-    value: string,
-  ) => {
-    const existingLists = form.getValues("lists") || [];
-    const updatedLists = existingLists.map((list, index) =>
-      index === listIndex ? { ...list, [key]: value } : list,
-    );
-    form.setValue("lists", updatedLists);
-  };
-
-  const removeList = (listIndex: number) => {
-    const existingLists = form.getValues("lists") || [];
-    const updatedLists = existingLists.filter(
-      (_list, index) => index !== listIndex,
-    );
-    form.setValue("lists", updatedLists);
->>>>>>> b0e21a51
   };
   const removeList = (index: number) =>
     setLists((current) => current.filter((_, idx) => idx !== index));
 
   const onSubmit = async (values: EventFormData) => {
-<<<<<<< HEAD
-    const errs = validateCreate(values, lists);
-    if (errs.length) {
-      errs.forEach((e) => toast.error(e));
-=======
-    const validationErrors = validateCreate(values);
+    const validationErrors = validateCreate(values, lists);
     if (validationErrors.length) {
-      validationErrors.forEach((errorMessage) => toast.error(errorMessage));
->>>>>>> b0e21a51
+      validationErrors.forEach((message) => toast.error(message));
       return;
     }
     try {
@@ -178,8 +100,7 @@
         .split(",")
         .map((email) => email.trim())
         .filter(Boolean);
-<<<<<<< HEAD
-      const dt = createTimestamp(
+      const timestamp = createTimestamp(
         values.eventDate,
         values.eventTime,
         values.eventTimezone,
@@ -191,13 +112,19 @@
         }))
         .filter((list) => list.listKey && list.password);
       const trimmedSecondaryTitle = values.secondaryTitle?.trim() ?? "";
+      const normalizedThemeBackgroundColor =
+        normalizeHexColorInput(values.themeBackgroundColor) ??
+        EVENT_THEME_DEFAULT_BACKGROUND_COLOR;
+      const normalizedThemeTextColor =
+        normalizeHexColorInput(values.themeTextColor) ??
+        EVENT_THEME_DEFAULT_TEXT_COLOR;
       await create({
         name: values.name.trim(),
         secondaryTitle: trimmedSecondaryTitle || undefined,
-        hosts: hostArr,
+        hosts: hostEmails,
         location: values.location.trim(),
         flyerStorageId: values.flyerStorageId || undefined,
-        eventDate: dt,
+        eventDate: timestamp,
         eventTimezone: values.eventTimezone,
         maxAttendees: values.maxAttendees,
         lists: listsFiltered,
@@ -214,43 +141,8 @@
             : undefined,
           trimWhitespace: field.trimWhitespace !== false,
         })),
-=======
-      const [yearString, monthString, dayString] = (values.eventDate || "").split("-");
-      const [hourString, minuteString] = (values.eventTime || "00:00").split(":");
-      // Create date in UTC to avoid timezone issues during storage/display
-      const eventTimestamp = new Date(
-        Date.UTC(
-          Number(yearString),
-          Number(monthString) - 1,
-          Number(dayString),
-          Number(hourString) || 0,
-          Number(minuteString) || 0,
-        ),
-      ).getTime();
-      const filteredLists = (values.lists || []).filter(
-        (list) => list.listKey?.trim() && list.password?.trim(),
-      );
-      const customFields: CustomField[] = JSON.parse(
-        values.customFieldsJson || "[]",
-      );
-      const normalizedThemeBackgroundColor =
-        normalizeHexColorInput(values.themeBackgroundColor) ??
-        EVENT_THEME_DEFAULT_BACKGROUND_COLOR;
-      const normalizedThemeTextColor =
-        normalizeHexColorInput(values.themeTextColor) ??
-        EVENT_THEME_DEFAULT_TEXT_COLOR;
-      await create({
-        name: values.name.trim(),
-        hosts: hostEmails,
-        location: values.location.trim(),
-        flyerStorageId: values.flyerStorageId || undefined,
-        eventDate: eventTimestamp,
-        maxAttendees: values.maxAttendees,
-        lists: filteredLists,
-        customFields,
         themeBackgroundColor: normalizedThemeBackgroundColor,
         themeTextColor: normalizedThemeTextColor,
->>>>>>> b0e21a51
       });
       toast.success("Event created");
       router.replace("/host/events?created=1");
@@ -272,7 +164,6 @@
       </div>
 
       <div className="max-w-2xl space-y-6">
-<<<<<<< HEAD
         <HostEventForm
           form={form}
           onSubmit={onSubmit}
@@ -285,240 +176,59 @@
           }
           listsSection={
             <div className="rounded-lg border bg-card p-4 space-y-4">
-=======
-      <Form {...form}>
-        <form onSubmit={form.handleSubmit(onSubmit)} className="space-y-6">
-          {/* Event Basic Info */}
-          <div className="rounded-lg border bg-card p-4 space-y-4">
-            <h3 className="font-medium text-sm text-muted-foreground">
-              EVENT DETAILS
-            </h3>
-            <div className="grid grid-cols-1 md:grid-cols-2 gap-4">
-              <FormField
-                control={form.control}
-                name="name"
-                rules={{ required: "Name is required" }}
-                render={({ field }) => (
-                  <FormItem>
-                    <FormLabel>Event Name</FormLabel>
-                    <FormControl>
-                      <Input placeholder="Enter event name" {...field} />
-                    </FormControl>
-                    <FormMessage />
-                  </FormItem>
-                )}
-              />
-              <FormField
-                control={form.control}
-                name="location"
-                rules={{ required: "Location is required" }}
-                render={({ field }) => (
-                  <FormItem>
-                    <FormLabel>Location</FormLabel>
-                    <FormControl>
-                      <Input placeholder="Enter venue or location" {...field} />
-                    </FormControl>
-                    <FormMessage />
-                  </FormItem>
-                )}
-              />
-              <FormField
-                control={form.control}
-                name="themeBackgroundColor"
-                render={({ field }) => (
-                  <FormItem>
-                    <FormLabel>Background Color</FormLabel>
-                    <FormDescription>
-                      Applied to event, RSVP, and ticket pages.
-                    </FormDescription>
-                    <FormControl>
+              <h3 className="font-medium text-sm text-muted-foreground">
+                ACCESS LISTS & PASSWORDS
+              </h3>
+              <div className="space-y-3">
+                {lists.map((list, idx) => (
+                  <div
+                    key={idx}
+                    className="flex gap-3 items-end p-3 rounded-lg border bg-background"
+                  >
+                    <div className="flex flex-col w-full">
+                      <label className="text-xs font-medium text-muted-foreground">
+                        List Name
+                      </label>
                       <Input
-                        type="color"
-                        value={
-                          field.value ?? EVENT_THEME_DEFAULT_BACKGROUND_COLOR
+                        placeholder="e.g. vip, general, backstage"
+                        value={list.listKey}
+                        onChange={(event) =>
+                          setList(idx, "listKey", event.target.value)
                         }
-                        onChange={(event) => field.onChange(event.target.value)}
-                        className="h-10 w-full cursor-pointer p-1"
                       />
-                    </FormControl>
-                    <FormMessage />
-                  </FormItem>
-                )}
-              />
-              <FormField
-                control={form.control}
-                name="themeTextColor"
-                render={({ field }) => (
-                  <FormItem>
-                    <FormLabel>Primary Text Color</FormLabel>
-                    <FormDescription>
-                      Updates headings and buttons across guest pages.
-                    </FormDescription>
-                    <FormControl>
+                    </div>
+                    <div className="flex w-full flex-col">
+                      <label className="text-xs font-medium text-muted-foreground">
+                        Password
+                      </label>
                       <Input
-                        type="color"
-                        value={field.value ?? EVENT_THEME_DEFAULT_TEXT_COLOR}
-                        onChange={(event) => field.onChange(event.target.value)}
-                        className="h-10 w-full cursor-pointer p-1"
+                        placeholder="Enter secure password"
+                        value={list.password}
+                        onChange={(event) =>
+                          setList(idx, "password", event.target.value)
+                        }
                       />
-                    </FormControl>
-                    <FormMessage />
-                  </FormItem>
-                )}
-              />
-            </div>
-            <FormField
-              control={form.control}
-              name="hosts"
-              rules={{ required: "Hosts are required" }}
-              render={({ field }) => (
-                <FormItem>
-                  <FormLabel>Host Emails (comma-separated)</FormLabel>
-                  <FormControl>
-                    <Input
-                      placeholder="host1@example.com, host2@example.com"
-                      {...field}
-                    />
-                  </FormControl>
-                  <FormMessage />
-                </FormItem>
-              )}
-            />
-          </div>
-
-          {/* Date, Time & Capacity */}
-          <div className="rounded-lg border bg-card p-4 space-y-4">
-            <h3 className="font-medium text-sm text-muted-foreground">
-              DATE & CAPACITY
-            </h3>
-            <div className="grid grid-cols-1 md:grid-cols-3 gap-4">
-              <FormField
-                control={form.control}
-                name="eventDate"
-                rules={{ required: "Event date is required" }}
-                render={({ field }) => (
-                  <FormItem>
-                    <FormLabel>Date</FormLabel>
-                    <FormControl>
-                      <Input type="date" {...field} />
-                    </FormControl>
-                    <FormMessage />
-                  </FormItem>
-                )}
-              />
-              <FormField
-                control={form.control}
-                name="eventTime"
-                render={({ field }) => (
-                  <FormItem>
-                    <FormLabel>Time</FormLabel>
-                    <FormControl>
-                      <Input type="time" step={60} {...field} />
-                    </FormControl>
-                  </FormItem>
-                )}
-              />
-              <FormField
-                control={form.control}
-                name="maxAttendees"
-                render={({ field }) => (
-                  <FormItem className="w-36 sm:ml-auto">
-                    <FormLabel>Max Attendees</FormLabel>
-                    <FormControl>
-                      <Select
-                        value={field.value?.toString() || "1"}
-                        onValueChange={(value) =>
-                          field.onChange(parseInt(value, 10))
-                        }
-                      >
-                        <SelectOption value="1">1 (No plus-ones)</SelectOption>
-                        <SelectOption value="2">2</SelectOption>
-                        <SelectOption value="3">3</SelectOption>
-                        <SelectOption value="4">4</SelectOption>
-                        <SelectOption value="5">5</SelectOption>
-                        <SelectOption value="6">6</SelectOption>
-                      </Select>
-                    </FormControl>
-                    <FormMessage />
-                  </FormItem>
-                )}
-              />
-            </div>
-          </div>
-
-          {/* Flyer */}
-          <div className="rounded-lg border bg-card p-4 space-y-4">
-            <h3 className="font-medium text-sm text-muted-foreground">
-              EVENT FLYER
-            </h3>
-            <FormField
-              control={form.control}
-              name="flyerStorageId"
-              render={({ field }) => (
-                <FormItem>
-                  <FormLabel>Upload Flyer (Optional)</FormLabel>
-                  <FormControl>
-                    <FlyerUpload
-                      value={field.value || null}
-                      onChange={(v) => field.onChange(v)}
-                    />
-                  </FormControl>
-                </FormItem>
-              )}
-            />
-          </div>
-          {/* Access Lists & Passwords */}
-          <div className="rounded-lg border bg-card p-4 space-y-4">
->>>>>>> b0e21a51
-            <h3 className="font-medium text-sm text-muted-foreground">
-              ACCESS LISTS & PASSWORDS
-            </h3>
-            <div className="space-y-3">
-              {lists.map((list, idx) => (
-                <div
-                  key={idx}
-                  className="flex gap-3 items-end p-3 rounded-lg border bg-background"
+                    </div>
+                    <Button
+                      type="button"
+                      variant="outline"
+                      onClick={() => removeList(idx)}
+                      className="h-10"
+                    >
+                      Remove
+                    </Button>
+                  </div>
+                ))}
+                <Button
+                  type="button"
+                  variant="outline"
+                  size="sm"
+                  onClick={addList}
+                  className="w-full"
                 >
-                  <div className="flex flex-col w-full">
-                    <label className="text-xs font-medium text-muted-foreground">
-                      List Name
-                    </label>
-                    <Input
-                      placeholder="e.g. vip, general, backstage"
-                      value={list.listKey}
-                      onChange={(e) => setList(idx, "listKey", e.target.value)}
-                    />
-                  </div>
-                  <div className="flex w-full flex-col">
-                    <label className="text-xs font-medium text-muted-foreground">
-                      Password
-                    </label>
-                    <Input
-                      placeholder="Enter secure password"
-                      value={list.password}
-                      onChange={(e) => setList(idx, "password", e.target.value)}
-                    />
-                  </div>
-                  <Button
-                    type="button"
-                    variant="outline"
-                    onClick={() => removeList(idx)}
-                    className="h-10"
-                  >
-                    Remove
-                  </Button>
-                </div>
-              ))}
-              <Button
-                type="button"
-                variant="outline"
-                size="sm"
-                onClick={addList}
-                className="w-full"
-              >
-                + Add Another List
-              </Button>
-            </div>
+                  + Add Another List
+                </Button>
+              </div>
             </div>
           }
           customFieldsSection={
