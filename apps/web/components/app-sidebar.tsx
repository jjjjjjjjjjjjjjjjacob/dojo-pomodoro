--- conflicted
+++ resolved
@@ -9,11 +9,8 @@
   Home,
   Plus,
   User,
-<<<<<<< HEAD
   MessageSquare,
-=======
   DoorOpen,
->>>>>>> f38ad59b
 } from "lucide-react";
 
 import {
@@ -182,4 +179,4 @@
       <SidebarRail />
     </Sidebar>
   );
-}
+}