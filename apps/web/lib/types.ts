import { Id } from "@convex/_generated/dataModel";

// Core domain interfaces based on Convex schema
export interface User {
  _id: Id<"users">;
  clerkUserId?: string;
  phone?: string;
  name?: string; // Keep during migration phase
  firstName?: string;
  lastName?: string;
  imageUrl?: string;
  createdAt: number;
  updatedAt: number;
}

export interface OrgMembership {
  _id: Id<"orgMemberships">;
  clerkUserId: string;
  organizationId: string;
  role: string;
  createdAt: number;
  updatedAt: number;
}

export interface CustomField {
  key: string;
  label: string;
  placeholder?: string;
  required?: boolean;
  copyEnabled?: boolean;
  prependUrl?: string;
  trimWhitespace?: boolean;
}

export interface Event {
  _id: Id<"events">;
  name: string;
  secondaryTitle?: string;
  hosts: string[];
  location: string;
  flyerUrl?: string;
  flyerStorageId?: Id<"_storage">;
  isFeatured?: boolean;
  eventDate: number;
  eventTimezone?: string;
  maxAttendees?: number;
  status?: "active" | "past";
  customFields?: CustomField[];
  themeBackgroundColor?: string;
  themeTextColor?: string;
  createdAt: number;
  updatedAt: number;
}

export interface ListCredential {
  _id: Id<"listCredentials">;
  eventId: Id<"events">;
  listKey: string;
  passwordHash: string;
  passwordSalt: string;
  passwordIterations: number;
  passwordFingerprint: string;
  generateQR?: boolean;
  createdAt: number;
}

export interface Profile {
  _id: Id<"profiles">;
  clerkUserId: string;
  phoneEnc?: {
    ivB64: string;
    ctB64: string;
    tagB64: string;
  };
  phoneObfuscated?: string;
  createdAt: number;
  updatedAt: number;
}

export interface RSVP {
  _id: Id<"rsvps">;
  eventId: Id<"events">;
  clerkUserId: string;
  listKey: string;
  shareContact: boolean;
  note?: string;
  attendees?: number;
  smsConsent?: boolean;
  smsConsentTimestamp?: number;
  smsConsentIpAddress?: string;
  customFieldValues?: Record<string, string>;
  status: "pending" | "approved" | "denied" | "attending";
  createdAt: number;
  updatedAt: number;
}

export interface Approval {
  _id: Id<"approvals">;
  eventId: Id<"events">;
  rsvpId: Id<"rsvps">;
  clerkUserId: string;
  listKey: string;
  decision: "approved" | "denied";
  decidedBy: string;
  decidedAt: number;
  denialReason?: string;
}

export interface Redemption {
  _id: Id<"redemptions">;
  eventId: Id<"events">;
  clerkUserId: string;
  listKey: string;
  code: string;
  createdAt: number;
  disabledAt?: number;
  redeemedAt?: number;
  redeemedByClerkUserId?: string;
  unredeemHistory: Array<{
    at: number;
    byClerkUserId: string;
    reason?: string;
  }>;
}

export interface UserSharedEventField {
  key: string;
  label: string;
  value?: string;
  required?: boolean;
  copyEnabled?: boolean;
  prependUrl?: string;
  trimWhitespace?: boolean;
}

export interface UserEventSharing {
  rsvpId: string;
  eventId: Id<"events">;
  eventName: string;
  eventSecondaryTitle?: string;
  eventDate: number | null;
  eventTimezone?: string;
  listKey: string;
  smsConsent: boolean;
  shareContact: boolean;
  updatedAt?: number;
  customFields: UserSharedEventField[];
}

// React Hook Form types
export interface UseFormReturn<T = any> {
  control: any;
  handleSubmit: (
    onSubmit: (data: T) => void | Promise<void>,
  ) => (e?: React.BaseSyntheticEvent) => Promise<void>;
  getValues: (name?: keyof T | (keyof T)[]) => any;
  setValue: (name: keyof T, value: any, options?: any) => void;
  setError: (name: keyof T, error: { type: string; message: string }) => void;
  formState: {
    isSubmitting: boolean;
    errors: Record<string, any>;
  };
}

// Component prop interfaces
export interface EventCardProps {
  event: Event;
  fileUrl?: string | null;
}

export interface GuestInfoFieldsProps {
  form: UseFormReturn<RSVPFormData>;
  event: Event;
  name: string;
  setName: (value: string) => void;
  custom: Record<string, string>;
  setCustom: (
    updater: (current: Record<string, string>) => Record<string, string>,
  ) => void;
  phone: string;
  openUserProfile?: () => void;
}

export interface EditEventDialogProps {
  ev: Event;
}

export interface EventCardClientProps {
  ev: Event;
  fileUrl?: string | null;
}

// List credential interface for edit dialog
export interface ListCredentialEdit {
  id?: string;
  listKey: string;
  password: string;
}

// Credential from API response
export interface CredentialResponse {
  _id: string;
  listKey: string;
  // password is never returned from API
}

export interface DateTimePickerProps {
  date?: string;
  time?: string;
  timezone?: string;
  onDateChange: (date: string) => void;
  onTimeChange: (time: string) => void;
  onTimezoneChange?: (timezone: string) => void;
  className?: string;
  buttonClassName?: string;
}

// Form interfaces
export interface BaseEventFormValues {
  name: string;
  secondaryTitle?: string;
  hosts: string;
  location: string;
  flyerStorageId?: string | null;
  eventDate?: string;
  eventTime?: string;
  eventTimezone?: string;
  maxAttendees?: number;
<<<<<<< HEAD
}

export interface EventFormData extends BaseEventFormValues {
  lists?: ListCredentialInput[];
=======
  lists?: ListCredentialInput[];
  customFieldsJson?: string;
  themeBackgroundColor?: string;
  themeTextColor?: string;
}

// Enhanced event form data for edit dialog
export interface EditEventFormData {
  name: string;
  hosts: string;
  location: string;
  flyerStorageId?: string | null;
  eventDate?: string;
  eventTime?: string;
  maxAttendees?: number;
  themeBackgroundColor?: string;
  themeTextColor?: string;
>>>>>>> b0e21a51
}
// Enhanced event form data for edit dialog
export interface EditEventFormData extends BaseEventFormValues {}

export interface RSVPFormData {
  name: string; // Keep during migration phase
  firstName: string;
  lastName: string;
  custom: Record<string, string>;
  attendees?: number;
}

export interface ListCredentialInput {
  id?: string;
  listKey: string;
  password: string;
  generateQR?: boolean;
}

// API response types
export interface ApiResponse<T = unknown> {
  ok: boolean;
  data?: T;
  error?: string;
}

export interface RSVPStatusResponse {
  status?: "pending" | "approved" | "denied" | "attending";
  listKey?: string;
}

export interface CredentialResolutionResponse {
  ok: boolean;
  listKey?: string;
}

// Custom field definition for builders
export interface CustomFieldDef {
  key: string;
  label: string;
  placeholder?: string;
  required?: boolean;
  copyEnabled?: boolean;
  prependUrl?: string;
  trimWhitespace?: boolean;
}

// Error types
export interface ApplicationError extends Error {
  code?: string;
  details?: Record<string, unknown>;
}

// Authentication types for rbac
export interface AuthObject {
  userId?: string;
  orgRole?: string;
  has?: (arg: { role: string }) => boolean;
}

export interface ClerkUser {
  id: string;
  fullName?: string;
  firstName?: string;
  lastName?: string;
  primaryPhoneNumber?: {
    phoneNumber: string;
  };
  phoneNumbers?: Array<{
    phoneNumber: string;
  }>;
}

// Redemption status response
export interface RedemptionStatusResponse {
  status: "valid" | "redeemed" | "expired" | "invalid";
  name?: string;
  listKey?: string;
  eventId?: string;
}

// Organization interface for Clerk
export interface ClerkOrganization {
  createMembershipRequest?: (options: { role: string }) => Promise<unknown>;
  membershipRequests?: {
    create?: () => Promise<unknown>;
  };
}

// Utility types
export type EventStatus = Event["status"];
export type RSVPStatus = RSVP["status"];
<<<<<<< HEAD
export type ApprovalDecision = Approval["decision"];

export interface RSVPDashboardRow {
  listKey: string;
  name: string;
  attendees: number;
  note: string;
  customFieldValues: Record<string, string>;
}
=======
export type ApprovalDecision = Approval["decision"];
>>>>>>> b0e21a51
<|MERGE_RESOLUTION|>--- conflicted
+++ resolved
@@ -226,32 +226,14 @@
   eventTime?: string;
   eventTimezone?: string;
   maxAttendees?: number;
-<<<<<<< HEAD
+  themeBackgroundColor?: string;
+  themeTextColor?: string;
 }
 
 export interface EventFormData extends BaseEventFormValues {
   lists?: ListCredentialInput[];
-=======
-  lists?: ListCredentialInput[];
-  customFieldsJson?: string;
-  themeBackgroundColor?: string;
-  themeTextColor?: string;
-}
-
-// Enhanced event form data for edit dialog
-export interface EditEventFormData {
-  name: string;
-  hosts: string;
-  location: string;
-  flyerStorageId?: string | null;
-  eventDate?: string;
-  eventTime?: string;
-  maxAttendees?: number;
-  themeBackgroundColor?: string;
-  themeTextColor?: string;
->>>>>>> b0e21a51
-}
-// Enhanced event form data for edit dialog
+}
+
 export interface EditEventFormData extends BaseEventFormValues {}
 
 export interface RSVPFormData {
@@ -342,16 +324,11 @@
 // Utility types
 export type EventStatus = Event["status"];
 export type RSVPStatus = RSVP["status"];
-<<<<<<< HEAD
 export type ApprovalDecision = Approval["decision"];
-
 export interface RSVPDashboardRow {
   listKey: string;
   name: string;
   attendees: number;
   note: string;
   customFieldValues: Record<string, string>;
-}
-=======
-export type ApprovalDecision = Approval["decision"];
->>>>>>> b0e21a51
+}