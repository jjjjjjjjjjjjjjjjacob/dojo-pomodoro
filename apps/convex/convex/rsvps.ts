<<<<<<< HEAD
import { mutation, query, internalQuery } from "./_generated/server";
import { api } from "./_generated/api";
=======
import { mutation, query } from "./functions";
import { QueryCtx } from "./_generated/server";
import { api, components } from "./_generated/api";
>>>>>>> f38ad59b
import { v } from "convex/values";
import { Id, Doc } from "./_generated/dataModel";
import type { UserIdentity } from "convex/server";

type UserIdentityWithRole = UserIdentity & {
  role?: string;
};
import {
  insertRsvpIntoAggregate,
  updateRsvpInAggregate,
  deleteRsvpFromAggregate,
  countRsvpsWithAggregate,
} from "./lib/rsvpAggregate";

export const submitRequest = mutation({
  args: {
    eventId: v.id("events"),
    listKey: v.string(),
    note: v.optional(v.string()),
    shareContact: v.boolean(),
    attendees: v.optional(v.number()),
    smsConsent: v.optional(v.boolean()), // SMS consent from user
    smsConsentIpAddress: v.optional(v.string()), // IP address for compliance
    // Contact is optional because user may have an existing encrypted profile.
    email: v.optional(v.string()),
    phone: v.optional(v.string()),
  },
  handler: async (ctx, args) => {
    // Require authenticated user
    const identity = await ctx.auth.getUserIdentity();
    if (!identity) throw new Error("Unauthorized");
    const clerkUserId = identity.subject;

    // Fetch user to populate userName for search
    const user = await ctx.db
      .query("users")
      .withIndex("by_clerkUserId", (q) => q.eq("clerkUserId", clerkUserId))
      .unique();

    const userName = user
      ? [user.firstName, user.lastName].filter(Boolean).join(" ") ||
        ""
      : "";

    // Ensure event exists and is active
    const event = await ctx.db.get(args.eventId);
    const now = Date.now();
    if (!event || (event.status && event.status !== "active"))
      throw new Error("Event not available");

    // Validate attendees against event's maxAttendees setting
    const maxAttendeesAllowed = event.maxAttendees ?? 1;
    const requestedAttendees = args.attendees ?? 1;
    if (requestedAttendees > maxAttendeesAllowed) {
      throw new Error(
        `Maximum ${maxAttendeesAllowed} attendees allowed for this event`,
      );
    }
    if (requestedAttendees < 1) {
      throw new Error("At least 1 attendee required");
    }

    // Upsert RSVP per (eventId, clerkUserId)
    const existing = await ctx.db
      .query("rsvps")
      .withIndex("by_event", (q) => q.eq("eventId", args.eventId))
      .filter((q) => q.eq(q.field("clerkUserId"), clerkUserId))
      .unique();

    if (!existing) {
      const rsvpId = await ctx.db.insert("rsvps", {
        eventId: args.eventId,
        clerkUserId,
        listKey: args.listKey,
        userName, // For search functionality
        note: args.note,
        shareContact: args.shareContact,
        attendees: requestedAttendees,
        smsConsent: args.smsConsent,
        smsConsentTimestamp: args.smsConsent !== undefined ? now : undefined,
        smsConsentIpAddress: args.smsConsent === true ? args.smsConsentIpAddress : undefined,
        status: "pending",
        createdAt: now,
        updatedAt: now,
      });

      // Sync with aggregate
      const newRsvp = await ctx.db.get(rsvpId);
      if (newRsvp) {
        await insertRsvpIntoAggregate(ctx, newRsvp);
      }
    } else {
      // Prevent re-requesting the same denied list
      if (existing.status === "denied" && existing.listKey === args.listKey) {
        throw new Error("Denied for this list; try a different password");
      }
      // Get old state before update for aggregate sync
      const oldRsvp = await ctx.db.get(existing._id);

      await ctx.db.patch(existing._id, {
        listKey: args.listKey,
        userName, // Keep userName in sync
        note: args.note,
        shareContact: args.shareContact,
        attendees: requestedAttendees,
        smsConsent: args.smsConsent,
        smsConsentTimestamp: args.smsConsent !== undefined ? now : existing.smsConsentTimestamp,
        smsConsentIpAddress: args.smsConsent === true ? args.smsConsentIpAddress : existing.smsConsentIpAddress,
        // Reset to pending when re-requesting (unless already approved)
        status: existing.status === "approved" ? existing.status : "pending",
        updatedAt: now,
      });

      // Sync with aggregate
      const newRsvp = await ctx.db.get(existing._id);
      if (oldRsvp && newRsvp) {
        await updateRsvpInAggregate(ctx, oldRsvp, newRsvp);
      }
    }

    return { ok: true as const };
  },
});

/**
 * Internal query to check if a user has consented to SMS for a specific event
 * Used by SMS infrastructure to verify consent before sending messages
 * NOTE: Consent is now implicit through Terms of Service acceptance upon account creation
 */
export const checkSmsConsentForUserEvent = internalQuery({
  args: {
    eventId: v.id("events"),
    clerkUserId: v.string(),
  },
  handler: async (ctx, { eventId, clerkUserId }) => {
    const rsvp = await ctx.db
      .query("rsvps")
      .withIndex("by_event_user", (q) => q.eq("eventId", eventId).eq("clerkUserId", clerkUserId))
      .unique();

    // Check if user has an account (implicit consent through Terms of Service)
    const user = await ctx.db
      .query("users")
      .withIndex("by_clerkUserId", (q) => q.eq("clerkUserId", clerkUserId))
      .unique();

    // Return consent status - true if user has account and RSVP (implicit consent through ToS)
    return {
      hasConsented: !!(user && rsvp), // Has account + RSVP = implicit consent
      consentTimestamp: rsvp?.smsConsentTimestamp || user?.createdAt,
      consentIpAddress: rsvp?.smsConsentIpAddress,
      rsvpStatus: rsvp?.status,
    };
  },
});

export const listForEvent = query({
  args: { eventId: v.id("events") },
  handler: async (ctx, { eventId }): Promise<Array<{
    id: Id<"rsvps">;
    clerkUserId: string;
    name?: string;
    firstName?: string;
    lastName?: string;
    listKey: string;
    note?: string;
    status: string;
    attendees?: number;
    contact?: { email?: string; phone?: string };
    metadata?: Record<string, unknown>;
    redemptionStatus: "none" | "issued" | "redeemed" | "disabled";
    redemptionCode?: string;
    createdAt: number;
  }>> => {
    const rows = await ctx.db
      .query("rsvps")
      .withIndex("by_event", (q) => q.eq("eventId", eventId))
      .collect();

    const enriched = await Promise.all(
      rows.map(async (r): Promise<{
        id: Id<"rsvps">;
        clerkUserId: string;
        name?: string;
        firstName?: string;
        lastName?: string;
        listKey: string;
        note?: string;
        status: string;
        attendees?: number;
        contact?: { email?: string; phone?: string };
        metadata?: Record<string, unknown>;
        redemptionStatus: "none" | "issued" | "redeemed" | "disabled";
        redemptionCode?: string;
        createdAt: number;
      }> => {
        // Look up user's display name
        const user = await ctx.db
          .query("users")
          .withIndex("by_clerkUserId", (q) =>
            q.eq("clerkUserId", r.clerkUserId),
          )
          .unique();
        // User name constructed from firstName/lastName in display logic
        const firstName = user?.firstName;
        const lastName = user?.lastName;
        const name = [firstName, lastName].filter(Boolean).join(" ") || undefined;
        // Redemption info for this user+event
        const redemption = await ctx.db
          .query("redemptions")
          .withIndex("by_event_user", (q) =>
            q.eq("eventId", eventId).eq("clerkUserId", r.clerkUserId),
          )
          .unique();
        let redemptionStatus: "none" | "issued" | "redeemed" | "disabled" =
          "none";
        if (redemption) {
          if (redemption.disabledAt) redemptionStatus = "disabled";
          else if (redemption.redeemedAt) redemptionStatus = "redeemed";
          else redemptionStatus = "issued";
        }
        let contact: { email?: string; phone?: string } | undefined;
        if (r.shareContact) {
          const prof: { hasEmail: boolean; hasPhone: boolean; emailObfuscated?: string; phoneObfuscated?: string } | null = await ctx.runQuery(api.profiles.getForClerk, {
            clerkUserId: r.clerkUserId,
          });
          if (prof) {
            contact = {
              email: prof.emailObfuscated,
              phone: prof.phoneObfuscated,
            };
          }
        }
        return {
          id: r._id,
          clerkUserId: r.clerkUserId,
          name,
          firstName,
          lastName,
          listKey: r.listKey,
          note: r.note,
          status: r.status,
          attendees: r.attendees,
          contact,
          metadata: user?.metadata,
          redemptionStatus,
          redemptionCode: redemption?.code,
          createdAt: r.createdAt,
        };
      }),
    );

    return enriched;
  },
});

// Count query for filtered RSVPs using aggregate
export const countForEventFiltered = query({
  args: {
    eventId: v.id("events"),
    statusFilter: v.optional(v.string()),
    listFilter: v.optional(v.string()),
    guestSearch: v.optional(v.string()),
    redemptionFilter: v.optional(v.string()),
  },
  handler: async (
    ctx,
    {
      eventId,
      statusFilter = "all",
      listFilter = "all",
      guestSearch = "",
      redemptionFilter = "all",
    },
  ) => {
    // If there's a guest search, fall back to manual counting
    // (aggregate doesn't support text search)
    if (guestSearch.trim()) {
      let baseQuery = ctx.db
        .query("rsvps")
        .withSearchIndex("search_text", (q) => {
          let searchQuery = q.search("userName", guestSearch.trim());
          searchQuery = searchQuery.eq("eventId", eventId);
          if (statusFilter !== "all") {
            searchQuery = searchQuery.eq("status", statusFilter);
          }
          // Note: Cannot filter by listKey in search index, will filter after
          return searchQuery;
        });

      // Apply list filter after getting results (needed for search queries)
      let results = await baseQuery.collect();
      if (listFilter !== "all") {
        results = results.filter((rsvp) => rsvp.listKey === listFilter);
      }

      if (redemptionFilter === "all") {
        return results.length;
      }

      // Filter by redemption status - need to check redemptions table
      let filteredResults = results;
      if (redemptionFilter !== "all") {
        const redemptions = await Promise.all(
          results.map(async (rsvp) =>
            ctx.db
              .query("redemptions")
              .withIndex("by_event_user", (q) =>
                q.eq("eventId", eventId).eq("clerkUserId", rsvp.clerkUserId),
              )
              .unique(),
          ),
        );

        filteredResults = results.filter((rsvp, index) => {
          const redemption = redemptions[index];
          let redemptionStatus = "none";
          if (redemption) {
            if (redemption.disabledAt) redemptionStatus = "disabled";
            else if (redemption.redeemedAt) redemptionStatus = "redeemed";
            else redemptionStatus = "issued";
          }

          if (redemptionFilter === "not-issued") {
            return redemptionStatus === "none";
          }
          return redemptionStatus === redemptionFilter;
        });
      }

      return filteredResults.length;
    }

    // Use aggregate for efficient counting

    // First, test aggregate health

    const baseCount = await countRsvpsWithAggregate(
      ctx,
      eventId,
      statusFilter,
      listFilter,
    );

    // For redemption filtering, we still need to check manually
    // since redemption status is in a separate table
    if (redemptionFilter !== "all") {
      // Get all RSVPs matching the current filters
      let baseQuery = ctx.db
        .query("rsvps")
        .withIndex("by_event", (q) => q.eq("eventId", eventId));

      if (statusFilter !== "all") {
        baseQuery = baseQuery.filter((q) =>
          q.eq(q.field("status"), statusFilter),
        );
      }
      if (listFilter !== "all") {
        // credentialId field has been removed from schema
        // Filter by listKey only
        baseQuery = baseQuery.filter((q: any) =>
          q.eq(q.field("listKey"), listFilter),
        );
      }

      const rsvps = await baseQuery.collect();

      // Check redemption status for each
      const redemptions = await Promise.all(
        rsvps.map(async (rsvp) =>
          ctx.db
            .query("redemptions")
            .withIndex("by_event_user", (q) =>
              q.eq("eventId", eventId).eq("clerkUserId", rsvp.clerkUserId),
            )
            .unique(),
        ),
      );

      const filteredRsvps = rsvps.filter((rsvp, index) => {
        const redemption = redemptions[index];
        let redemptionStatus = "none";
        if (redemption) {
          if (redemption.disabledAt) redemptionStatus = "disabled";
          else if (redemption.redeemedAt) redemptionStatus = "redeemed";
          else redemptionStatus = "issued";
        }

        if (redemptionFilter === "not-issued") {
          return redemptionStatus === "none";
        }
        return redemptionStatus === redemptionFilter;
      });

      return filteredRsvps.length;
    }

    return baseCount;
  },
});

// Type definitions for enriched RSVP data
type EnrichedRsvp = {
  id: Id<"rsvps">;
  clerkUserId: string;
  name: string;
  firstName: string;
  lastName: string;
  listKey: string;
  // credentialId field has been removed from schema
  note?: string;
  status: string;
  attendees?: number;
  contact?: {
    email?: string;
    phone?: string;
  };
  metadata?: Record<string, unknown>;
  redemptionStatus: "none" | "issued" | "redeemed" | "disabled";
  redemptionCode?: string;
  createdAt: number;
};

type PaginatedRsvpResult = {
  page: EnrichedRsvp[];
  nextCursor: string | null;
  isDone: boolean;
};

export const listForEventPaginated = query({
  args: {
    eventId: v.id("events"),
    cursor: v.optional(v.string()),
    pageSize: v.optional(v.number()),
    guestSearch: v.optional(v.string()),
    statusFilter: v.optional(v.string()),
    listFilter: v.optional(v.string()), // Filter by list key
    redemptionFilter: v.optional(v.string()),
  },
  handler: async (
    ctx,
    {
      eventId,
      cursor,
      pageSize = 20,
      guestSearch = "",
      statusFilter = "all",
      listFilter = "all",
      redemptionFilter = "all",
    },
  ): Promise<PaginatedRsvpResult> => {
    // Choose the most efficient index based on filters
    let baseQuery: any = ctx.db.query("rsvps");

    // Use text search if searching by guest name
    if (guestSearch.trim()) {
      baseQuery = baseQuery.withSearchIndex("search_text", (q: any) => {
        let searchQuery = q.search("userName", guestSearch.trim());
        searchQuery = searchQuery.eq("eventId", eventId);
        if (statusFilter !== "all") {
          searchQuery = searchQuery.eq("status", statusFilter);
        }
        // Note: Cannot filter by listKey in search index, will filter after pagination
        return searchQuery;
      });
    } else {
      // Use indexes for efficient filtering - for now using basic indexes since we're filtering by listKey
      if (statusFilter !== "all") {
        baseQuery = baseQuery.withIndex("by_event_status", (q: any) =>
          q.eq("eventId", eventId).eq("status", statusFilter),
        );
      } else {
        baseQuery = baseQuery.withIndex("by_event", (q: any) =>
          q.eq("eventId", eventId),
        );
      }

      // Apply listKey filter after index filtering
      if (listFilter !== "all") {
        // credentialId field has been removed from schema
        // Filter by listKey only
        baseQuery = baseQuery.filter((q: any) =>
          q.eq(q.field("listKey"), listFilter),
        );
      }
    }

    // Use proper Convex cursor-based pagination
    let paginatedResult;
    if (guestSearch.trim()) {
      // For search queries, don't apply ordering (they use relevance order)
      paginatedResult = await baseQuery.paginate({
        cursor: cursor ?? null,
        numItems: pageSize,
      });
    } else {
      // For non-search queries, apply descending order
      paginatedResult = await baseQuery.order("desc").paginate({
        cursor: cursor ?? null,
        numItems: pageSize,
      });
    }

    // Batch fetch related data to avoid N+1 queries
    // Note: credentialId field has been removed from schema
    // We'll handle credential lookups via listKey when needed

    // Batch fetch user data for metadata (custom fields)
    const userClerkIds = [
      ...new Set(paginatedResult.page.map((r: Doc<"rsvps">) => r.clerkUserId)),
    ] as string[];
    const users = await Promise.all(
      userClerkIds.map(async (clerkUserId: string) =>
        ctx.db
          .query("users")
          .withIndex("by_clerkUserId", (q: any) =>
            q.eq("clerkUserId", clerkUserId),
          )
          .unique(),
      ),
    );
    const userMap = Object.fromEntries(
      users.filter((u) => u).map((u) => [u!.clerkUserId, u]),
    );

    // Batch fetch redemption data
    const redemptions = await Promise.all(
      paginatedResult.page.map(async (rsvp: Doc<"rsvps">) =>
        ctx.db
          .query("redemptions")
          .withIndex("by_event_user", (q) =>
            q.eq("eventId", eventId).eq("clerkUserId", rsvp.clerkUserId),
          )
          .unique(),
      ),
    );
    const redemptionMap = Object.fromEntries(
      redemptions.filter((r) => r).map((r) => [r!.clerkUserId, r]),
    );

    // Enrich with batched data (avoid N+1 queries)
    let enrichedPage = paginatedResult.page.map((rsvp: Doc<"rsvps">) => {
      const redemption = redemptionMap[rsvp.clerkUserId];
      let redemptionStatus: "none" | "issued" | "redeemed" | "disabled" =
        "none";
      if (redemption) {
        if (redemption.disabledAt) redemptionStatus = "disabled";
        else if (redemption.redeemedAt) redemptionStatus = "redeemed";
        else redemptionStatus = "issued";
      }

      // credentialId field has been removed from schema
      // Credential lookups now use listKey only
      const user = userMap[rsvp.clerkUserId];

      return {
        id: rsvp._id,
        clerkUserId: rsvp.clerkUserId,
        name:
          [user?.firstName, user?.lastName].filter(Boolean).join(" ") ||
          user?.name ||
          rsvp.userName ||
          "", // PRIORITY: users table (fresh data) → rsvp.userName (fallback)
        firstName: user?.firstName ||
          (rsvp.userName ? rsvp.userName.split(" ")[0] : ""),
        lastName: user?.lastName ||
          (rsvp.userName ? rsvp.userName.split(" ").slice(1).join(" ") : ""),
        listKey: rsvp.listKey || "",
        note: rsvp.note,
        status: rsvp.status,
        attendees: rsvp.attendees,
        contact: rsvp.shareContact
          ? {
              // userEmail and userPhone fields have been removed from schema
              // Contact info now comes from profiles table via API call
              // For paginated results, we skip contact fetching for performance
              // Use listForEvent query for contact information when needed
              email: undefined,
              phone: undefined,
            }
          : undefined,
        metadata: user?.metadata, // Include user metadata for custom fields
        redemptionStatus,
        redemptionCode: redemption?.code,
        createdAt: rsvp.createdAt,
      };
    });

    // Apply redemption filter after enrichment
    if (redemptionFilter !== "all") {
      if (redemptionFilter === "not-issued") {
        enrichedPage = enrichedPage.filter(
          (rsvp: any) => rsvp.redemptionStatus === "none",
        );
      } else {
        enrichedPage = enrichedPage.filter(
          (rsvp: any) => rsvp.redemptionStatus === redemptionFilter,
        );
      }
    }

    // Apply listKey filter after enrichment (needed for search queries)
    if (guestSearch.trim() && listFilter !== "all") {
      enrichedPage = enrichedPage.filter(
        (rsvp: EnrichedRsvp) => rsvp.listKey === listFilter,
      );
    }

    return {
      page: enrichedPage,
      nextCursor: paginatedResult.continueCursor,
      isDone: paginatedResult.isDone,
    };
  },
});




export const statusForUserEvent = query({
  args: { eventId: v.id("events") },
  handler: async (ctx, { eventId }) => {
    const identity = await ctx.auth.getUserIdentity();
    if (!identity) return null;
    const clerkUserId = identity.subject;
    const rsvps = await ctx.db
      .query("rsvps")
      .withIndex("by_event", (q) => q.eq("eventId", eventId))
      .filter((q) => q.eq(q.field("clerkUserId"), clerkUserId))
      .collect();
    if (!rsvps || rsvps.length === 0) return null;
    // Prefer approved > pending > denied; if tie, choose most recently updated
    const pick = (status: string) =>
      rsvps
        .filter((r) => r.status === status)
        .sort((a, b) => (b.updatedAt ?? 0) - (a.updatedAt ?? 0))[0];
    const approved = pick("approved");
    const pending = pick("pending");
    const denied = pick("denied");
    const attending = pick("attending");
    const chosen = approved || pending || denied || attending || rsvps[0];

    // Get list credential info to check generateQR setting
    let listCredential = null;
    if (chosen.listKey) {
      // Fallback to listKey lookup for backward compatibility
      listCredential = await ctx.db
        .query("listCredentials")
        .withIndex("by_event", (q) => q.eq("eventId", eventId))
        .filter((q) => q.eq(q.field("listKey"), chosen.listKey))
        .unique();
    }

    return {
      listKey: chosen.listKey,
      status: chosen.status as "approved" | "pending" | "denied" | "attending",
      shareContact: chosen.shareContact,
      generateQR: listCredential?.generateQR ?? false, // default to true for backward compatibility
    } as const;
  },
});

export const statusForUserEventServer = query({
  args: { eventId: v.id("events"), clerkUserId: v.string() },
  handler: async (ctx, { eventId, clerkUserId }) => {
    const rsvps = await ctx.db
      .query("rsvps")
      .withIndex("by_event", (q) => q.eq("eventId", eventId))
      .filter((q) => q.eq(q.field("clerkUserId"), clerkUserId))
      .collect();
    if (!rsvps || rsvps.length === 0) return null;
    // Prefer approved > pending > denied; if tie, choose most recently updated
    const pick = (status: string) =>
      rsvps
        .filter((r) => r.status === status)
        .sort((a, b) => (b.updatedAt ?? 0) - (a.updatedAt ?? 0))[0];
    const approved = pick("approved");
    const pending = pick("pending");
    const denied = pick("denied");
    const attending = pick("attending");
    const chosen = approved || pending || denied || attending || rsvps[0];

    // Get redemption information for approved/attending users
    let redemptionInfo = null;
    if (chosen.status === "approved" || chosen.status === "attending") {
      const redemption = await ctx.db
        .query("redemptions")
        .withIndex("by_event_user", (q) =>
          q.eq("eventId", eventId).eq("clerkUserId", clerkUserId),
        )
        .unique();
      if (redemption) {
        redemptionInfo = {
          code: redemption.code,
          listKey: redemption.listKey,
          redeemedAt: redemption.redeemedAt,
          disabledAt: redemption.disabledAt,
          status: redemption.disabledAt
            ? ("disabled" as const)
            : redemption.redeemedAt
              ? ("redeemed" as const)
              : ("issued" as const),
        };
      }
    }

    return {
      listKey: chosen.listKey,
      status: chosen.status as "approved" | "pending" | "denied" | "attending",
      shareContact: chosen.shareContact,
      redemption: redemptionInfo,
    } as const;
  },
});

export const acceptRsvp = mutation({
  args: { eventId: v.id("events") },
  handler: async (ctx, { eventId }) => {
    const identity = await ctx.auth.getUserIdentity();
    if (!identity) throw new Error("Unauthorized");
    const clerkUserId = identity.subject;

    const rsvp = await ctx.db
      .query("rsvps")
      .withIndex("by_event", (q) => q.eq("eventId", eventId))
      .filter((q) => q.eq(q.field("clerkUserId"), clerkUserId))
      .unique();
    if (!rsvp) throw new Error("No RSVP found");

    // Get old state before update for aggregate sync
    const oldRsvp = await ctx.db.get(rsvp._id);

    await ctx.db.patch(rsvp._id, {
      status: "attending",
      updatedAt: Date.now(),
    });

    // Sync with aggregate
    const newRsvp = await ctx.db.get(rsvp._id);
    if (oldRsvp && newRsvp) {
      await updateRsvpInAggregate(ctx, oldRsvp, newRsvp);
    }
    return { ok: true as const };
  },
});

export const listUserTickets = query({
  handler: async (ctx) => {
    const identity = await ctx.auth.getUserIdentity();
    if (!identity) throw new Error("Unauthorized");
    const clerkUserId = identity.subject;

    // Get all RSVPs for the user
    const userRsvps = await ctx.db
      .query("rsvps")
      .withIndex("by_user", (q) => q.eq("clerkUserId", clerkUserId))
      .collect();

    // Get event details and redemption codes for each RSVP
    const ticketsWithDetails = await Promise.all(
      userRsvps.map(async (rsvp) => {
        const event = await ctx.db.get(rsvp.eventId);

        // Get redemption code if user is approved/attending
        let redemptionInfo = null;
        if (rsvp.status === "approved" || rsvp.status === "attending") {
          const redemption = await ctx.db
            .query("redemptions")
            .withIndex("by_event_user", (q) =>
              q.eq("eventId", rsvp.eventId).eq("clerkUserId", clerkUserId),
            )
            .unique();

          if (redemption) {
            redemptionInfo = {
              code: redemption.code,
              listKey: redemption.listKey,
              redeemedAt: redemption.redeemedAt,
            };
          }
        }

        return {
          rsvp,
          event,
          redemption: redemptionInfo,
        };
      }),
    );

    // Sort by event date (newest first)
    return ticketsWithDetails.sort((a, b) => {
      if (!a.event || !b.event) return 0;
      return b.event.eventDate - a.event.eventDate;
    });
  },
});

// Seed helper mutation - creates an RSVP with any status (for testing)
export const createDirect = mutation({
  args: {
    eventId: v.id("events"),
    clerkUserId: v.string(),
    listKey: v.string(),
    shareContact: v.boolean(),
    note: v.optional(v.string()),
    attendees: v.optional(v.number()),
    status: v.string(),
    createdAt: v.optional(v.number()),
  },
  handler: async (ctx, args) => {
    const now = args.createdAt || Date.now();
    const rsvpId = await ctx.db.insert("rsvps", {
      eventId: args.eventId,
      clerkUserId: args.clerkUserId,
      listKey: args.listKey,
      note: args.note,
      shareContact: args.shareContact,
      attendees: args.attendees,
      status: args.status,
      createdAt: now,
      updatedAt: now,
    });

    // Sync with aggregate
    const newRsvp = await ctx.db.get(rsvpId);
    if (newRsvp) {
      await insertRsvpIntoAggregate(ctx, newRsvp);
    }

    return rsvpId;
  },
});

// Delete an RSVP (for cleaning up test data)
export const deleteRSVP = mutation({
  args: {
    rsvpId: v.id("rsvps"),
  },
  handler: async (ctx, args) => {
    // Get RSVP before deleting for aggregate sync
    const rsvp = await ctx.db.get(args.rsvpId);

    await ctx.db.delete(args.rsvpId);

    // Sync with aggregate
    if (rsvp) {
      await deleteRsvpFromAggregate(ctx, rsvp);
    }

    return { deleted: true };
  },
});

// Complete RSVP update with approval and ticket status
export const updateRsvpComplete = mutation({
  args: {
    rsvpId: v.id("rsvps"),
    approvalStatus: v.optional(
      v.union(v.literal("pending"), v.literal("approved"), v.literal("denied")),
    ),
    ticketStatus: v.optional(
      v.union(
        v.literal("issued"),
        v.literal("not-issued"),
        v.literal("disabled"),
      ),
    ),
  },
  handler: async (ctx, args) => {
    const identity = await ctx.auth.getUserIdentity();
    if (!identity) throw new Error("Unauthorized");
    const role = (identity as any).role;
    const hasAdminRole = role === "org:admin";
    if (!hasAdminRole) throw new Error("Forbidden: admin role required");

    const rsvp = await ctx.db.get(args.rsvpId);
    if (!rsvp) throw new Error("RSVP not found");

    const now = Date.now();

    // Update approval status if provided
    if (args.approvalStatus && args.approvalStatus !== rsvp.status) {
      // Get old state before update for aggregate sync
      const oldRsvp = await ctx.db.get(args.rsvpId);

      await ctx.db.patch(args.rsvpId, {
        status: args.approvalStatus,
        updatedAt: now,
      });

      // Sync with aggregate
      const newRsvp = await ctx.db.get(args.rsvpId);
      if (oldRsvp && newRsvp) {
        await updateRsvpInAggregate(ctx, oldRsvp, newRsvp);
      }

      // Handle redemption based on approval status
      if (args.approvalStatus === "approved") {
        // Auto-create redemption when approving
        await ctx.runMutation(api.redemptions.updateTicketStatus, {
          rsvpId: args.rsvpId,
          status: "issued",
        });
      } else if (args.approvalStatus === "denied") {
        // Auto-disable redemption when denying
        const existingRedemption = await ctx.db
          .query("redemptions")
          .withIndex("by_event_user", (q) =>
            q.eq("eventId", rsvp.eventId).eq("clerkUserId", rsvp.clerkUserId),
          )
          .unique();
        if (existingRedemption && !existingRedemption.disabledAt) {
          await ctx.db.patch(existingRedemption._id, { disabledAt: now });
        }
      }

      // Record approval audit
      await ctx.db.insert("approvals", {
        eventId: rsvp.eventId,
        rsvpId: args.rsvpId,
        clerkUserId: rsvp.clerkUserId,
        listKey: rsvp.listKey,
        decision: args.approvalStatus,
        decidedBy: identity.subject,
        decidedAt: now,
      });
    }

    // Update ticket status if provided and not overridden by approval logic
    if (args.ticketStatus && args.approvalStatus !== "denied") {
      await ctx.runMutation(api.redemptions.updateTicketStatus, {
        rsvpId: args.rsvpId,
        status: args.ticketStatus,
      });
    }

    return { status: "ok" as const };
  },
});

// Complete RSVP deletion with all associated records
export const deleteRsvpComplete = mutation({
  args: {
    rsvpId: v.id("rsvps"),
  },
  handler: async (ctx, args) => {
    const identity = await ctx.auth.getUserIdentity();
    if (!identity) throw new Error("Unauthorized");
    const role = (identity as any).role;
    const hasAdminRole = role === "org:admin";
    if (!hasAdminRole) throw new Error("Forbidden: admin role required");

    const rsvp = await ctx.db.get(args.rsvpId);
    if (!rsvp) throw new Error("RSVP not found");

    // Delete associated redemption
    const redemption = await ctx.db
      .query("redemptions")
      .withIndex("by_event_user", (q) =>
        q.eq("eventId", rsvp.eventId).eq("clerkUserId", rsvp.clerkUserId),
      )
      .unique();
    if (redemption) {
      await ctx.db.delete(redemption._id);
    }

    // Delete associated approvals
    const approvals = await ctx.db
      .query("approvals")
      .filter((q) => q.eq(q.field("rsvpId"), args.rsvpId))
      .collect();
    for (const approval of approvals) {
      await ctx.db.delete(approval._id);
    }

    // Get RSVP before deleting for aggregate sync (already have it from line 927)

    // Delete the RSVP itself
    await ctx.db.delete(args.rsvpId);

    // Sync with aggregate
    if (rsvp) {
      await deleteRsvpFromAggregate(ctx, rsvp);
    }

    return { deleted: true };
  },
});

// Update RSVP list key only
export const updateRsvpListKey = mutation({
  args: {
    rsvpId: v.id("rsvps"),
    listKey: v.string(),
  },
  handler: async (ctx, args) => {
    const identity = await ctx.auth.getUserIdentity();
    if (!identity) throw new Error("Unauthorized");
    const role = (identity as any).role;
    const hasAdminRole = role === "org:admin";
    if (!hasAdminRole) throw new Error("Forbidden: admin role required");

    const rsvp = await ctx.db.get(args.rsvpId);
    if (!rsvp) throw new Error("RSVP not found");

    // Get old state before update for aggregate sync
    const oldRsvp = await ctx.db.get(args.rsvpId);

    await ctx.db.patch(args.rsvpId, {
      listKey: args.listKey,
    });

    // Sync with aggregate
    const newRsvp = await ctx.db.get(args.rsvpId);
    if (oldRsvp && newRsvp) {
      await updateRsvpInAggregate(ctx, oldRsvp, newRsvp);
    }

    // Update related records with the new list key
    // Update redemption record if it exists
    const redemption = await ctx.db
      .query("redemptions")
      .withIndex("by_event_user", (q) =>
        q.eq("eventId", rsvp.eventId).eq("clerkUserId", rsvp.clerkUserId),
      )
      .unique();
    if (redemption) {
      await ctx.db.patch(redemption._id, {
        listKey: args.listKey,
      });
    }

    // Update approval records if they exist
    const approvals = await ctx.db
      .query("approvals")
      .filter((q) => q.eq(q.field("rsvpId"), args.rsvpId))
      .collect();
    for (const approval of approvals) {
      await ctx.db.patch(approval._id, {
        listKey: args.listKey,
      });
    }

    return { status: "ok" as const };
  },
});

// Bulk update list key for multiple RSVPs
export const bulkUpdateListKey = mutation({
  args: {
    updates: v.array(
      v.object({
        rsvpId: v.id("rsvps"),
        listKey: v.string(),
      }),
    ),
  },
  handler: async (ctx, args) => {
    const identity = await ctx.auth.getUserIdentity();
    if (!identity) throw new Error("Unauthorized");
    const role = (identity as any).role;
    const hasAdminRole = role === "org:admin";
    if (!hasAdminRole) throw new Error("Forbidden: admin role required");

    const results = { success: 0, failed: 0, errors: [] as string[] };

    // Process all updates in a single transaction
    for (const update of args.updates) {
      try {
        const rsvp = await ctx.db.get(update.rsvpId);
        if (!rsvp) {
          results.failed++;
          results.errors.push(`RSVP ${update.rsvpId} not found`);
          continue;
        }

        // Get old state before update for aggregate sync
        const oldRsvp = await ctx.db.get(update.rsvpId);

        // Update RSVP
        await ctx.db.patch(update.rsvpId, { listKey: update.listKey });

        // Sync with aggregate
        const newRsvp = await ctx.db.get(update.rsvpId);
        if (oldRsvp && newRsvp) {
          await updateRsvpInAggregate(ctx, oldRsvp, newRsvp);
        }

        // Update related redemption if exists
        const redemption = await ctx.db
          .query("redemptions")
          .withIndex("by_event_user", (q) =>
            q.eq("eventId", rsvp.eventId).eq("clerkUserId", rsvp.clerkUserId),
          )
          .unique();
        if (redemption) {
          await ctx.db.patch(redemption._id, { listKey: update.listKey });
        }

        // Update approvals
        const approvals = await ctx.db
          .query("approvals")
          .filter((q) => q.eq(q.field("rsvpId"), update.rsvpId))
          .collect();
        for (const approval of approvals) {
          await ctx.db.patch(approval._id, { listKey: update.listKey });
        }

        results.success++;
      } catch (error) {
        results.failed++;
        results.errors.push(`Failed to update ${update.rsvpId}: ${error}`);
      }
    }

    return results;
  },
});

// Migrations for aggregate backfilling
import { Migrations } from "@convex-dev/migrations";

export const migrations = new Migrations(components.migrations);
export const run = migrations.runner();

export const backfillRsvpAggregate = migrations.define({
  table: "rsvps",
  migrateOne: async (ctx, rsvpDoc) => {
    // Insert existing record into aggregate
    await insertRsvpIntoAggregate(ctx, rsvpDoc);
  },
});

// Bulk update approval status for multiple RSVPs
export const bulkUpdateApproval = mutation({
  args: {
    updates: v.array(
      v.object({
        rsvpId: v.id("rsvps"),
        approvalStatus: v.union(
          v.literal("pending"),
          v.literal("approved"),
          v.literal("denied"),
        ),
      }),
    ),
  },
  handler: async (ctx, args) => {
    const identity = await ctx.auth.getUserIdentity();
    if (!identity) throw new Error("Unauthorized");
    const role = (identity as any).role;
    const hasAdminRole = role === "org:admin";
    if (!hasAdminRole) throw new Error("Forbidden: admin role required");

    const results = { success: 0, failed: 0, errors: [] as string[] };
    const now = Date.now();

    for (const update of args.updates) {
      try {
        const rsvp = await ctx.db.get(update.rsvpId);
        if (!rsvp) {
          results.failed++;
          results.errors.push(`RSVP ${update.rsvpId} not found`);
          continue;
        }

        // Get old state before update for aggregate sync
        const oldRsvp = await ctx.db.get(update.rsvpId);

        // Update approval status
        await ctx.db.patch(update.rsvpId, {
          status: update.approvalStatus,
          updatedAt: now,
        });

        // Sync with aggregate
        const newRsvp = await ctx.db.get(update.rsvpId);
        if (oldRsvp && newRsvp) {
          await updateRsvpInAggregate(ctx, oldRsvp, newRsvp);
        }

        // Handle redemption based on approval status
        if (update.approvalStatus === "approved") {
          await ctx.runMutation(api.redemptions.updateTicketStatus, {
            rsvpId: update.rsvpId,
            status: "issued",
          });
        } else if (update.approvalStatus === "denied") {
          const redemption = await ctx.db
            .query("redemptions")
            .withIndex("by_event_user", (q) =>
              q.eq("eventId", rsvp.eventId).eq("clerkUserId", rsvp.clerkUserId),
            )
            .unique();
          if (redemption && !redemption.disabledAt) {
            await ctx.db.patch(redemption._id, { disabledAt: now });
          }
        }

        // Record approval audit
        await ctx.db.insert("approvals", {
          eventId: rsvp.eventId,
          rsvpId: update.rsvpId,
          clerkUserId: rsvp.clerkUserId,
          listKey: rsvp.listKey,
          decision: update.approvalStatus,
          decidedBy: identity.subject,
          decidedAt: now,
        });

        results.success++;
      } catch (error) {
        results.failed++;
        results.errors.push(`Failed to update ${update.rsvpId}: ${error}`);
      }
    }

    return results;
  },
});

// Bulk update ticket status for multiple RSVPs
export const bulkUpdateTicketStatus = mutation({
  args: {
    updates: v.array(
      v.object({
        rsvpId: v.id("rsvps"),
        ticketStatus: v.union(
          v.literal("issued"),
          v.literal("not-issued"),
          v.literal("disabled"),
        ),
      }),
    ),
  },
  handler: async (ctx, args) => {
    const identity = await ctx.auth.getUserIdentity();
    if (!identity) throw new Error("Unauthorized");
    const role = (identity as any).role;
    const hasAdminRole = role === "org:admin";
    if (!hasAdminRole) throw new Error("Forbidden: admin role required");

    const results = { success: 0, failed: 0, errors: [] as string[] };

    for (const update of args.updates) {
      try {
        await ctx.runMutation(api.redemptions.updateTicketStatus, {
          rsvpId: update.rsvpId,
          status: update.ticketStatus,
        });
        results.success++;
      } catch (error) {
        results.failed++;
        results.errors.push(`Failed to update ${update.rsvpId}: ${error}`);
      }
    }

    return results;
  },
});

// Bulk delete multiple RSVPs
export const bulkDeleteRsvps = mutation({
  args: {
    rsvpIds: v.array(v.id("rsvps")),
  },
  handler: async (ctx, args) => {
    const identity = await ctx.auth.getUserIdentity();
    if (!identity) throw new Error("Unauthorized");
    const role = (identity as any).role;
    const hasAdminRole = role === "org:admin";
    if (!hasAdminRole) throw new Error("Forbidden: admin role required");

    const results = { success: 0, failed: 0, errors: [] as string[] };

    for (const rsvpId of args.rsvpIds) {
      try {
        const rsvp = await ctx.db.get(rsvpId);
        if (!rsvp) {
          results.failed++;
          results.errors.push(`RSVP ${rsvpId} not found`);
          continue;
        }

        // Delete redemption
        const redemption = await ctx.db
          .query("redemptions")
          .withIndex("by_event_user", (q) =>
            q.eq("eventId", rsvp.eventId).eq("clerkUserId", rsvp.clerkUserId),
          )
          .unique();
        if (redemption) {
          await ctx.db.delete(redemption._id);
        }

        // Delete approvals
        const approvals = await ctx.db
          .query("approvals")
          .filter((q) => q.eq(q.field("rsvpId"), rsvpId))
          .collect();
        for (const approval of approvals) {
          await ctx.db.delete(approval._id);
        }

        // Get RSVP before deleting for aggregate sync (already have it from line 1233)

        // Delete RSVP
        await ctx.db.delete(rsvpId);

        // Sync with aggregate
        if (rsvp) {
          await deleteRsvpFromAggregate(ctx, rsvp);
        }

        results.success++;
      } catch (error) {
        results.failed++;
        results.errors.push(`Failed to delete ${rsvpId}: ${error}`);
      }
    }

    return results;
  },
});<|MERGE_RESOLUTION|>--- conflicted
+++ resolved
@@ -1,11 +1,6 @@
-<<<<<<< HEAD
-import { mutation, query, internalQuery } from "./_generated/server";
-import { api } from "./_generated/api";
-=======
+import { internalQuery } from "./_generated/server";
 import { mutation, query } from "./functions";
-import { QueryCtx } from "./_generated/server";
 import { api, components } from "./_generated/api";
->>>>>>> f38ad59b
 import { v } from "convex/values";
 import { Id, Doc } from "./_generated/dataModel";
 import type { UserIdentity } from "convex/server";
@@ -46,8 +41,7 @@
       .unique();
 
     const userName = user
-      ? [user.firstName, user.lastName].filter(Boolean).join(" ") ||
-        ""
+      ? [user.firstName, user.lastName].filter(Boolean).join(" ") || ""
       : "";
 
     // Ensure event exists and is active
@@ -86,7 +80,8 @@
         attendees: requestedAttendees,
         smsConsent: args.smsConsent,
         smsConsentTimestamp: args.smsConsent !== undefined ? now : undefined,
-        smsConsentIpAddress: args.smsConsent === true ? args.smsConsentIpAddress : undefined,
+        smsConsentIpAddress:
+          args.smsConsent === true ? args.smsConsentIpAddress : undefined,
         status: "pending",
         createdAt: now,
         updatedAt: now,
@@ -112,8 +107,12 @@
         shareContact: args.shareContact,
         attendees: requestedAttendees,
         smsConsent: args.smsConsent,
-        smsConsentTimestamp: args.smsConsent !== undefined ? now : existing.smsConsentTimestamp,
-        smsConsentIpAddress: args.smsConsent === true ? args.smsConsentIpAddress : existing.smsConsentIpAddress,
+        smsConsentTimestamp:
+          args.smsConsent !== undefined ? now : existing.smsConsentTimestamp,
+        smsConsentIpAddress:
+          args.smsConsent === true
+            ? args.smsConsentIpAddress
+            : existing.smsConsentIpAddress,
         // Reset to pending when re-requesting (unless already approved)
         status: existing.status === "approved" ? existing.status : "pending",
         updatedAt: now,
@@ -143,7 +142,9 @@
   handler: async (ctx, { eventId, clerkUserId }) => {
     const rsvp = await ctx.db
       .query("rsvps")
-      .withIndex("by_event_user", (q) => q.eq("eventId", eventId).eq("clerkUserId", clerkUserId))
+      .withIndex("by_event_user", (q) =>
+        q.eq("eventId", eventId).eq("clerkUserId", clerkUserId),
+      )
       .unique();
 
     // Check if user has an account (implicit consent through Terms of Service)
@@ -164,98 +165,113 @@
 
 export const listForEvent = query({
   args: { eventId: v.id("events") },
-  handler: async (ctx, { eventId }): Promise<Array<{
-    id: Id<"rsvps">;
-    clerkUserId: string;
-    name?: string;
-    firstName?: string;
-    lastName?: string;
-    listKey: string;
-    note?: string;
-    status: string;
-    attendees?: number;
-    contact?: { email?: string; phone?: string };
-    metadata?: Record<string, unknown>;
-    redemptionStatus: "none" | "issued" | "redeemed" | "disabled";
-    redemptionCode?: string;
-    createdAt: number;
-  }>> => {
+  handler: async (
+    ctx,
+    { eventId },
+  ): Promise<
+    Array<{
+      id: Id<"rsvps">;
+      clerkUserId: string;
+      name?: string;
+      firstName?: string;
+      lastName?: string;
+      listKey: string;
+      note?: string;
+      status: string;
+      attendees?: number;
+      contact?: { email?: string; phone?: string };
+      metadata?: Record<string, unknown>;
+      redemptionStatus: "none" | "issued" | "redeemed" | "disabled";
+      redemptionCode?: string;
+      createdAt: number;
+    }>
+  > => {
     const rows = await ctx.db
       .query("rsvps")
       .withIndex("by_event", (q) => q.eq("eventId", eventId))
       .collect();
 
     const enriched = await Promise.all(
-      rows.map(async (r): Promise<{
-        id: Id<"rsvps">;
-        clerkUserId: string;
-        name?: string;
-        firstName?: string;
-        lastName?: string;
-        listKey: string;
-        note?: string;
-        status: string;
-        attendees?: number;
-        contact?: { email?: string; phone?: string };
-        metadata?: Record<string, unknown>;
-        redemptionStatus: "none" | "issued" | "redeemed" | "disabled";
-        redemptionCode?: string;
-        createdAt: number;
-      }> => {
-        // Look up user's display name
-        const user = await ctx.db
-          .query("users")
-          .withIndex("by_clerkUserId", (q) =>
-            q.eq("clerkUserId", r.clerkUserId),
-          )
-          .unique();
-        // User name constructed from firstName/lastName in display logic
-        const firstName = user?.firstName;
-        const lastName = user?.lastName;
-        const name = [firstName, lastName].filter(Boolean).join(" ") || undefined;
-        // Redemption info for this user+event
-        const redemption = await ctx.db
-          .query("redemptions")
-          .withIndex("by_event_user", (q) =>
-            q.eq("eventId", eventId).eq("clerkUserId", r.clerkUserId),
-          )
-          .unique();
-        let redemptionStatus: "none" | "issued" | "redeemed" | "disabled" =
-          "none";
-        if (redemption) {
-          if (redemption.disabledAt) redemptionStatus = "disabled";
-          else if (redemption.redeemedAt) redemptionStatus = "redeemed";
-          else redemptionStatus = "issued";
-        }
-        let contact: { email?: string; phone?: string } | undefined;
-        if (r.shareContact) {
-          const prof: { hasEmail: boolean; hasPhone: boolean; emailObfuscated?: string; phoneObfuscated?: string } | null = await ctx.runQuery(api.profiles.getForClerk, {
+      rows.map(
+        async (
+          r,
+        ): Promise<{
+          id: Id<"rsvps">;
+          clerkUserId: string;
+          name?: string;
+          firstName?: string;
+          lastName?: string;
+          listKey: string;
+          note?: string;
+          status: string;
+          attendees?: number;
+          contact?: { email?: string; phone?: string };
+          metadata?: Record<string, unknown>;
+          redemptionStatus: "none" | "issued" | "redeemed" | "disabled";
+          redemptionCode?: string;
+          createdAt: number;
+        }> => {
+          // Look up user's display name
+          const user = await ctx.db
+            .query("users")
+            .withIndex("by_clerkUserId", (q) =>
+              q.eq("clerkUserId", r.clerkUserId),
+            )
+            .unique();
+          // User name constructed from firstName/lastName in display logic
+          const firstName = user?.firstName;
+          const lastName = user?.lastName;
+          const name =
+            [firstName, lastName].filter(Boolean).join(" ") || undefined;
+          // Redemption info for this user+event
+          const redemption = await ctx.db
+            .query("redemptions")
+            .withIndex("by_event_user", (q) =>
+              q.eq("eventId", eventId).eq("clerkUserId", r.clerkUserId),
+            )
+            .unique();
+          let redemptionStatus: "none" | "issued" | "redeemed" | "disabled" =
+            "none";
+          if (redemption) {
+            if (redemption.disabledAt) redemptionStatus = "disabled";
+            else if (redemption.redeemedAt) redemptionStatus = "redeemed";
+            else redemptionStatus = "issued";
+          }
+          let contact: { email?: string; phone?: string } | undefined;
+          if (r.shareContact) {
+            const prof: {
+              hasEmail: boolean;
+              hasPhone: boolean;
+              emailObfuscated?: string;
+              phoneObfuscated?: string;
+            } | null = await ctx.runQuery(api.profiles.getForClerk, {
+              clerkUserId: r.clerkUserId,
+            });
+            if (prof) {
+              contact = {
+                email: prof.emailObfuscated,
+                phone: prof.phoneObfuscated,
+              };
+            }
+          }
+          return {
+            id: r._id,
             clerkUserId: r.clerkUserId,
-          });
-          if (prof) {
-            contact = {
-              email: prof.emailObfuscated,
-              phone: prof.phoneObfuscated,
-            };
-          }
-        }
-        return {
-          id: r._id,
-          clerkUserId: r.clerkUserId,
-          name,
-          firstName,
-          lastName,
-          listKey: r.listKey,
-          note: r.note,
-          status: r.status,
-          attendees: r.attendees,
-          contact,
-          metadata: user?.metadata,
-          redemptionStatus,
-          redemptionCode: redemption?.code,
-          createdAt: r.createdAt,
-        };
-      }),
+            name,
+            firstName,
+            lastName,
+            listKey: r.listKey,
+            note: r.note,
+            status: r.status,
+            attendees: r.attendees,
+            contact,
+            metadata: user?.metadata,
+            redemptionStatus,
+            redemptionCode: redemption?.code,
+            createdAt: r.createdAt,
+          };
+        },
+      ),
     );
 
     return enriched;
@@ -569,9 +585,10 @@
           user?.name ||
           rsvp.userName ||
           "", // PRIORITY: users table (fresh data) → rsvp.userName (fallback)
-        firstName: user?.firstName ||
-          (rsvp.userName ? rsvp.userName.split(" ")[0] : ""),
-        lastName: user?.lastName ||
+        firstName:
+          user?.firstName || (rsvp.userName ? rsvp.userName.split(" ")[0] : ""),
+        lastName:
+          user?.lastName ||
           (rsvp.userName ? rsvp.userName.split(" ").slice(1).join(" ") : ""),
         listKey: rsvp.listKey || "",
         note: rsvp.note,
@@ -621,9 +638,6 @@
     };
   },
 });
-
-
-
 
 export const statusForUserEvent = query({
   args: { eventId: v.id("events") },
