--- conflicted
+++ resolved
@@ -13,11 +13,8 @@
 import type * as credentials from "../credentials.js";
 import type * as credentialsNode from "../credentialsNode.js";
 import type * as dashboard from "../dashboard.js";
-<<<<<<< HEAD
 import type * as debugSms from "../debugSms.js";
-=======
 import type * as devUtils from "../devUtils.js";
->>>>>>> f38ad59b
 import type * as events from "../events.js";
 import type * as eventsNode from "../eventsNode.js";
 import type * as exports from "../exports.js";
@@ -70,11 +67,8 @@
   credentials: typeof credentials;
   credentialsNode: typeof credentialsNode;
   dashboard: typeof dashboard;
-<<<<<<< HEAD
   debugSms: typeof debugSms;
-=======
   devUtils: typeof devUtils;
->>>>>>> f38ad59b
   events: typeof events;
   eventsNode: typeof eventsNode;
   exports: typeof exports;
